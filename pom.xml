--- conflicted
+++ resolved
@@ -18,13 +18,8 @@
     </parent>
 
     <properties>
-<<<<<<< HEAD
-        <couchbase>2.4.7</couchbase>
-        <couchbase.osgi>2.4.7</couchbase.osgi>
-=======
         <couchbase>2.5.0</couchbase>
         <couchbase.osgi>2.5.0</couchbase.osgi>
->>>>>>> 7257ac91
         <springdata.commons>2.0.0.BUILD-SNAPSHOT</springdata.commons>
     </properties>
 
