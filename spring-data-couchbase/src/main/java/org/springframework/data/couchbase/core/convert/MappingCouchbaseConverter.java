--- conflicted
+++ resolved
@@ -19,6 +19,7 @@
 import static org.springframework.data.couchbase.core.mapping.id.GenerationStrategy.UNIQUE;
 import static org.springframework.data.couchbase.core.mapping.id.GenerationStrategy.USE_ATTRIBUTES;
 
+import java.beans.Transient;
 import java.util.ArrayList;
 import java.util.Collection;
 import java.util.Collections;
@@ -33,15 +34,10 @@
 import org.springframework.context.ApplicationContextAware;
 import org.springframework.core.CollectionFactory;
 import org.springframework.core.convert.ConversionService;
+import org.springframework.core.convert.TypeDescriptor;
 import org.springframework.core.convert.support.DefaultConversionService;
-import org.springframework.data.annotation.Transient;
 import org.springframework.data.convert.CustomConversions;
-<<<<<<< HEAD
 import org.springframework.data.convert.PropertyValueConverter;
-import org.springframework.data.couchbase.core.convert.translation.JacksonTranslationService;
-import org.springframework.data.couchbase.core.convert.translation.TranslationService;
-=======
->>>>>>> b7d16549
 import org.springframework.data.couchbase.core.mapping.CouchbaseDocument;
 import org.springframework.data.couchbase.core.mapping.CouchbaseList;
 import org.springframework.data.couchbase.core.mapping.CouchbaseMappingContext;
@@ -79,6 +75,9 @@
 import org.springframework.util.Assert;
 import org.springframework.util.CollectionUtils;
 
+import com.couchbase.client.core.encryption.CryptoManager;
+import com.couchbase.client.java.json.JsonObject;
+
 /**
  * A mapping converter for Couchbase. The converter is responsible for reading from and writing to entities and
  * converting it into a consumable database representation.
@@ -281,12 +280,14 @@
 				accessor.setProperty(prop, obj);
 			}
 
+			/**
+			 * doesPropertyExistInSource. It could have getFieldName() or mangled(getFieldName())
+			 *
+			 * @param property
+			 * @return
+			 */
 			private boolean doesPropertyExistInSource(final CouchbasePersistentProperty property) {
-<<<<<<< HEAD
 				return property.isIdProperty() || source.containsKey(maybeMangle(property));
-=======
-				return property.isIdProperty() || source.containsKey(property.getFieldName());
->>>>>>> b7d16549
 			}
 
 			private boolean isIdConstructionProperty(final CouchbasePersistentProperty property) {
@@ -405,8 +406,9 @@
 				throw new MappingException("Unable to create class from " + value.toString());
 			}
 		}
-
-<<<<<<< HEAD
+		return target.isAssignableFrom(value.getClass()) ? value : conversionService.convert(value, target);
+	}
+
 	/**
 	 * Potentially convert simple values like ENUMs.
 	 *
@@ -421,9 +423,6 @@
 		}
 		// this call to convert takes TypeDescriptors - the target type descriptor may have an Encrypt annotation.
 		return conversionService.convert(value, TypeDescriptor.forObject(value), new TypeDescriptor(target.getField()));
-=======
-		return target.isAssignableFrom(value.getClass()) ? value : conversionService.convert(value, target);
->>>>>>> b7d16549
 	}
 
 	@Override
@@ -439,11 +438,7 @@
 			typeMapper.writeType(type, target);
 		}
 
-<<<<<<< HEAD
 		writeInternalRoot(source, target, type, true, null);
-=======
-		writeInternal(source, target, type, true);
->>>>>>> b7d16549
 		if (target.getId() == null) {
 			throw new MappingException("An ID property is needed, but not found/could not be generated on this entity.");
 		}
@@ -454,20 +449,12 @@
 	 *
 	 * @param source the source object.
 	 * @param target the target document.
-<<<<<<< HEAD
 	 * @param withId write out with the id.
 	 * @param property will be null for the root
 	 */
 	@SuppressWarnings("unchecked")
 	protected void writeInternalRoot(final Object source, CouchbaseDocument target, TypeInformation<?> typeHint,
 			boolean withId, CouchbasePersistentProperty property) {
-=======
-	 * @param typeHint the type information for the source.
-	 */
-	@SuppressWarnings("unchecked")
-	protected void writeInternal(final Object source, CouchbaseDocument target, final TypeInformation<?> typeHint,
-			boolean withId) {
->>>>>>> b7d16549
 		if (source == null) {
 			return;
 		}
@@ -479,11 +466,7 @@
 		}
 
 		if (Map.class.isAssignableFrom(source.getClass())) {
-<<<<<<< HEAD
 			writeMapInternal((Map<Object, Object>) source, target, ClassTypeInformation.MAP, property);
-=======
-			writeMapInternal((Map<Object, Object>) source, target, ClassTypeInformation.MAP);
->>>>>>> b7d16549
 			return;
 		}
 
@@ -492,11 +475,7 @@
 		}
 
 		CouchbasePersistentEntity<?> entity = mappingContext.getPersistentEntity(source.getClass());
-<<<<<<< HEAD
 		writeInternalEntity(source, target, entity, withId, property);
-=======
-		writeInternal(source, target, entity, withId);
->>>>>>> b7d16549
 		addCustomTypeKeyIfNecessary(typeHint, source, target);
 	}
 
@@ -532,8 +511,8 @@
 	 * @param entity the persistent entity to convert from.
 	 * @param withId one of the top-level properties is the id for the document
 	 */
-	protected void writeInternal(final Object source, final CouchbaseDocument target,
-			final CouchbasePersistentEntity<?> entity, boolean withId) {
+	protected void writeInternalEntity(final Object source, final CouchbaseDocument target,
+			final CouchbasePersistentEntity<?> entity, boolean withId, CouchbasePersistentProperty prop) {
 		if (source == null) {
 			return;
 		}
@@ -553,6 +532,7 @@
 
 		target.setExpiration((int) (entity.getExpiryDuration().getSeconds()));
 
+		// write all the entity.properties to the target. Does not write the id or version.
 		writeToTargetDocument(target, entity, accessor, idProperty, versionProperty, prefixes, suffixes, idAttributes);
 
 		if (idProperty != null && target.getId() == null) {
@@ -566,6 +546,7 @@
 			} else {
 				target.setId(id);
 			}
+
 		}
 
 		entity.doWithAssociations(new AssociationHandler<CouchbasePersistentProperty>() {
@@ -575,15 +556,15 @@
 				Class<?> type = inverseProp.getType();
 				Object propertyObj = accessor.getProperty(inverseProp, type);
 				if (null != propertyObj) {
-					writePropertyInternal(propertyObj, target, inverseProp, false);
+					writePropertyInternal(propertyObj, target, inverseProp, accessor);
 				}
 			}
 		});
 
-		if (prop != null && conversions.hasValueConverter(prop)) {
-			Map<String, Object> encrypted = (Map<String, Object>) conversions.getPropertyValueConversions()
+		if (prop != null && conversions.hasValueConverter(prop)) { // whole entity is encrypted
+			Map<String, Object> propertyConverted = (Map<String, Object>) conversions.getPropertyValueConversions()
 					.getValueConverter(prop).write(source, new CouchbaseConversionContext(prop, this, accessor));
-			target.setContent(JsonObject.from(encrypted));
+			target.setContent(JsonObject.from(propertyConverted));
 		}
 	}
 
@@ -627,9 +608,9 @@
 					}
 
 					if (!conversions.isSimpleType(propertyObj.getClass())) {
-						writePropertyInternal(propertyObj, target, prop, false);
+						writePropertyInternal(propertyObj, target, prop, accessor);
 					} else {
-						writeSimpleInternal(propertyObj, target, prop.getFieldName());
+						writeSimpleInternal(prop, accessor, target, prop.getFieldName());
 					}
 				}
 			}
@@ -637,25 +618,20 @@
 	}
 
 	/**
-	 * Helper method to write a property into the target document.
+	 * Helper method to write a non-simple property into the target document.
 	 *
 	 * @param source the source object.
 	 * @param target the target document.
 	 * @param prop the property information.
 	 */
 	@SuppressWarnings("unchecked")
-<<<<<<< HEAD
 	protected void writePropertyInternal(final Object source, final CouchbaseDocument target,
 			final CouchbasePersistentProperty prop, final ConvertingPropertyAccessor accessor) {
-=======
-	private void writePropertyInternal(final Object source, final CouchbaseDocument target,
-			final CouchbasePersistentProperty prop, boolean withId) {
->>>>>>> b7d16549
 		if (source == null) {
 			return;
 		}
 
-		if (conversions.hasValueConverter(prop)) {
+		if (conversions.hasValueConverter(prop)) { // property is encrypted
 			Object encrypted = conversions.getPropertyValueConversions().getValueConverter(prop).write(source,
 					new CouchbaseConversionContext(prop, this, accessor));
 			target.put(maybeMangle(prop), encrypted);
@@ -665,13 +641,8 @@
 		String name = prop.getFieldName();
 		TypeInformation<?> valueType = ClassTypeInformation.from(source.getClass());
 		TypeInformation<?> type = prop.getTypeInformation();
-
 		if (valueType.isCollectionLike()) {
-<<<<<<< HEAD
 			CouchbaseList collectionDoc = createCollection(asCollection(source), valueType, prop, accessor);
-=======
-			CouchbaseList collectionDoc = createCollection(asCollection(source), prop);
->>>>>>> b7d16549
 			target.put(name, collectionDoc);
 			return;
 		}
@@ -683,14 +654,8 @@
 		}
 
 		if (valueType.getType().equals(java.util.Optional.class)) {
-			if (source == null)
-				return;
-			Optional<String> o = (Optional<String>) source;
-			if (o.isPresent()) {
-				writeSimpleInternal(o.get(), target, prop.getFieldName());
-			} else {
-				writeSimpleInternal(null, target, prop.getFieldName());
-			}
+			Optional<?> o = (Optional<?>) source;
+			writeSimpleInternal(o.map(s -> prop).orElse(null), accessor, target, prop.getFieldName());
 			return;
 		}
 		Optional<Class<?>> basicTargetType = conversions.getCustomWriteTarget(source.getClass());
@@ -707,15 +672,9 @@
 
 		CouchbasePersistentEntity<?> entity = isSubtype(prop.getType(), source.getClass())
 				? mappingContext.getRequiredPersistentEntity(source.getClass())
-<<<<<<< HEAD
 				: mappingContext.getRequiredPersistentEntity(prop);
 		writeInternalEntity(source, propertyDoc, entity, false, prop);
 		target.put(maybeMangle(prop), propertyDoc);
-=======
-				: mappingContext.getRequiredPersistentEntity(type);
-		writeInternal(source, propertyDoc, entity, false);
-		target.put(name, propertyDoc);
->>>>>>> b7d16549
 	}
 
 	/**
@@ -729,7 +688,7 @@
 		Assert.notNull(map, "Given map must not be null!");
 		Assert.notNull(prop, "PersistentProperty must not be null!");
 
-		return writeMapInternal(map, new CouchbaseDocument(), prop.getTypeInformation());
+		return writeMapInternal(map, new CouchbaseDocument(), prop.getTypeInformation(), prop);
 	}
 
 	/**
@@ -737,18 +696,11 @@
 	 *
 	 * @param source the source object.
 	 * @param target the target document.
-	 * @param type the type information for the document.
 	 * @return the written couchbase document.
 	 */
-<<<<<<< HEAD
 	private CouchbaseDocument writeMapInternal(final Map<? extends Object, Object> source, final CouchbaseDocument target,
 			TypeInformation<?> type, CouchbasePersistentProperty prop) {
 		for (Map.Entry<? extends Object, Object> entry : source.entrySet()) {
-=======
-	private CouchbaseDocument writeMapInternal(final Map<Object, Object> source, final CouchbaseDocument target,
-			final TypeInformation<?> type) {
-		for (Map.Entry<Object, Object> entry : source.entrySet()) {
->>>>>>> b7d16549
 			Object key = entry.getKey();
 			Object val = entry.getValue();
 
@@ -756,18 +708,14 @@
 				String simpleKey = key.toString();
 
 				if (val == null || conversions.isSimpleType(val.getClass())) {
-					writeSimpleInternal(val, target, simpleKey);
+					writeSimpleInternal(val, target, simpleKey); // this is an entry in a map, cannot have an annotation
 				} else if (val instanceof Collection || val.getClass().isArray()) {
-					target.put(simpleKey, writeCollectionInternal(asCollection(val),
-							new CouchbaseList(conversions.getSimpleTypeHolder()), type.getMapValueType()));
+					target.put(simpleKey,
+							writeCollectionInternal(asCollection(val), new CouchbaseList(conversions.getSimpleTypeHolder()),
+									prop.getTypeInformation(), prop, getPropertyAccessor(val)));
 				} else {
 					CouchbaseDocument embeddedDoc = new CouchbaseDocument();
-<<<<<<< HEAD
 					writeInternalRoot(val, embeddedDoc, prop.getTypeInformation(), false, prop);
-=======
-					TypeInformation<?> valueTypeInfo = type.isMap() ? type.getMapValueType() : ClassTypeInformation.OBJECT;
-					writeInternal(val, embeddedDoc, valueTypeInfo, false);
->>>>>>> b7d16549
 					target.put(simpleKey, embeddedDoc);
 				}
 			} else {
@@ -782,12 +730,12 @@
 	 * Helper method to create the underlying collection/list.
 	 *
 	 * @param collection the collection to write.
-	 * @param prop the property information.
 	 * @return the created couchbase list.
 	 */
-	private CouchbaseList createCollection(final Collection<?> collection, final CouchbasePersistentProperty prop) {
-		return writeCollectionInternal(collection, new CouchbaseList(conversions.getSimpleTypeHolder()),
-				prop.getTypeInformation());
+	private CouchbaseList createCollection(final Collection<?> collection, final TypeInformation<?> type,
+			CouchbasePersistentProperty prop, ConvertingPropertyAccessor accessor) {
+		return writeCollectionInternal(collection, new CouchbaseList(conversions.getSimpleTypeHolder()), type, prop,
+				accessor);
 	}
 
 	/**
@@ -795,16 +743,10 @@
 	 *
 	 * @param source the source object.
 	 * @param target the target document.
-	 * @param type the type information for the document.
 	 * @return the created couchbase list.
 	 */
 	private CouchbaseList writeCollectionInternal(final Collection<?> source, final CouchbaseList target,
-<<<<<<< HEAD
 			final TypeInformation<?> type, CouchbasePersistentProperty prop, ConvertingPropertyAccessor accessor) {
-=======
-			final TypeInformation<?> type) {
-		TypeInformation<?> componentType = type == null ? null : type.getComponentType();
->>>>>>> b7d16549
 
 		for (Object element : source) {
 			Class<?> elementType = element == null ? null : element.getClass();
@@ -813,15 +755,10 @@
 				target.put(getPotentiallyConvertedSimpleWrite(element));
 			} else if (element instanceof Collection || elementType.isArray()) {
 				target.put(writeCollectionInternal(asCollection(element), new CouchbaseList(conversions.getSimpleTypeHolder()),
-						componentType));
+						type, prop, accessor));
 			} else {
-
 				CouchbaseDocument embeddedDoc = new CouchbaseDocument();
-<<<<<<< HEAD
 				writeInternalRoot(element, embeddedDoc, prop.getTypeInformation(), false, prop);
-=======
-				writeInternal(element, embeddedDoc, componentType, false);
->>>>>>> b7d16549
 				target.put(embeddedDoc);
 			}
 
@@ -872,7 +809,7 @@
 	/**
 	 * Write the given source into the couchbase document target.
 	 *
-	 * @param source the source object.
+	 * @param source the source object. This does not have access to annotaions.
 	 * @param target the target document.
 	 * @param key the key of the object.
 	 */
@@ -880,7 +817,6 @@
 		target.put(key, getPotentiallyConvertedSimpleWrite(source));
 	}
 
-<<<<<<< HEAD
 	/**
 	 * Write the given source into the couchbase document target.
 	 *
@@ -898,15 +834,34 @@
 		target.put(maybeMangle(source), result);
 	}
 
-=======
->>>>>>> b7d16549
 	public Object getPotentiallyConvertedSimpleWrite(final Object value) {
-		return convertForWriteIfNeeded(value);
-	}
-
-	public Object getPotentiallyConvertedSimpleWrite2(final CouchbasePersistentProperty value,
+		return convertForWriteIfNeeded(value); // cannot access annotations
+	}
+
+	/**
+	 * This does process PropertyValueConversions
+	 * 
+	 * @param value
+	 * @param accessor
+	 * @return
+	 */
+	@Deprecated
+	public Object getPotentiallyConvertedSimpleWrite(final CouchbasePersistentProperty value,
 			ConvertingPropertyAccessor<Object> accessor) {
-		return convertForWriteIfNeeded2(value, accessor); // can access annotations
+		return convertForWriteIfNeeded(value, accessor, true); // can access annotations
+	}
+
+	/**
+	 * This does process PropertyValueConversions
+	 *
+	 * @param value
+	 * @param accessor
+	 * @param processValueConverter
+	 * @return
+	 */
+	public Object getPotentiallyConvertedSimpleWrite(final CouchbasePersistentProperty value,
+			ConvertingPropertyAccessor<Object> accessor, boolean processValueConverter) {
+		return convertForWriteIfNeeded(value, accessor, processValueConverter); // can access annotations
 	}
 
 	/**
@@ -958,7 +913,7 @@
 	 * @return the converted object.
 	 */
 	@SuppressWarnings("unchecked")
-	private <R> R readValue(Object value, TypeInformation<?> type, Object parent) {
+	private <R> R readValue(Object value, TypeInformation type, Object parent) {
 		Class<?> rawType = type.getType();
 
 		if (conversions.hasCustomReadTarget(value.getClass(), rawType)) {
@@ -968,12 +923,9 @@
 		} else if (value instanceof CouchbaseList) {
 			return (R) readCollection(type, (CouchbaseList) value, parent);
 		} else {
-<<<<<<< HEAD
 			return (R) getPotentiallyConvertedSimpleRead(value, type.getType()); // type does not have annotations
 		}
 	}
-
-	TranslationService translationService = new JacksonTranslationService();
 
 	/**
 	 * Helper method to read the value based on the PersistentProperty
@@ -999,9 +951,6 @@
 			return (R) readCollection(prop.getTypeInformation(), (CouchbaseList) value, parent);
 		} else {
 			return (R) getPotentiallyConvertedSimpleRead(value, prop);// passes PersistentProperty with annotations
-=======
-			return (R) getPotentiallyConvertedSimpleRead(value, rawType);
->>>>>>> b7d16549
 		}
 	}
 
@@ -1106,11 +1055,7 @@
 		@SuppressWarnings("unchecked")
 		public <R> R getPropertyValue(final CouchbasePersistentProperty property) {
 			String expression = property.getSpelExpression();
-<<<<<<< HEAD
 			Object value = expression != null ? evaluator.evaluate(expression) : source.get(maybeMangle(property));
-=======
-			Object value = expression != null ? evaluator.evaluate(expression) : source.get(property.getFieldName());
->>>>>>> b7d16549
 
 			if (property == entity.getIdProperty() && parent == null) {
 				return readValue(source.getId(), property.getTypeInformation(), source);
@@ -1118,8 +1063,7 @@
 			if (value == null) {
 				return null;
 			}
-
-			return readValue(value, property.getTypeInformation(), source);
+			return readValue(value, property, source);
 		}
 	}
 
