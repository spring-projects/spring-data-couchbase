--- conflicted
+++ resolved
@@ -17,18 +17,15 @@
 package org.springframework.data.couchbase.core.convert;
 
 import java.util.Collections;
-import java.util.Map;
 
 import org.springframework.beans.factory.InitializingBean;
 import org.springframework.core.convert.ConversionService;
+import org.springframework.core.convert.TypeDescriptor;
 import org.springframework.core.convert.support.GenericConversionService;
 import org.springframework.data.convert.CustomConversions;
-<<<<<<< HEAD
 import org.springframework.data.couchbase.core.mapping.CouchbaseDocument;
 import org.springframework.data.couchbase.core.mapping.CouchbasePersistentProperty;
 import org.springframework.data.mapping.model.ConvertingPropertyAccessor;
-=======
->>>>>>> b7d16549
 import org.springframework.data.mapping.model.EntityInstantiators;
 
 /**
@@ -36,6 +33,7 @@
  *
  * @author Michael Nitschinger
  * @author Mark Paluch
+ * @author Michael Reiche
  */
 public abstract class AbstractCouchbaseConverter implements CouchbaseConverter, InitializingBean {
 
@@ -100,7 +98,6 @@
 		conversions.registerConvertersIn(conversionService);
 	}
 
-<<<<<<< HEAD
 	/**
 	 * This convertForWriteIfNeeded takes a property and accessor so that the annotations can be accessed (ie. @Encrypted)
 	 *
@@ -109,64 +106,22 @@
 	 * @return
 	 */
 	@Override
-	public Object convertForWriteIfNeeded(CouchbasePersistentProperty prop, ConvertingPropertyAccessor<Object> accessor) {
+	public Object convertForWriteIfNeeded(CouchbasePersistentProperty prop, ConvertingPropertyAccessor<Object> accessor,
+			boolean processValueConverter) {
 		Object value = accessor.getProperty(prop, prop.getType());
 		if (value == null) {
 			return null;
 		}
-		if (conversions.hasValueConverter(prop)) {
+		if (processValueConverter && conversions.hasValueConverter(prop)) {
 			CouchbaseDocument encrypted = (CouchbaseDocument) conversions.getPropertyValueConversions()
-					.getValueConverter(prop).write(value, new CouchbaseConversionContext(prop, (MappingCouchbaseConverter)this, accessor));
+					.getValueConverter(prop)
+					.write(value, new CouchbaseConversionContext(prop, (MappingCouchbaseConverter) this, accessor));
 			return encrypted;
 		}
-		Class<?> targetClass = Object.class;
+		Class<?> targetClass = this.conversions.getCustomWriteTarget(value.getClass()).orElse(null);
 
-		if (prop.findAnnotation(com.couchbase.client.java.encryption.annotation.Encrypted.class) != null) {
-			targetClass = Map.class;
-		}
-		boolean canConvert = this.conversionService.canConvert(new TypeDescriptor(prop.getField()),
-				TypeDescriptor.valueOf(targetClass));
-		if (canConvert) {
-			return this.conversionService.convert(value, new TypeDescriptor(prop.getField()),
-					TypeDescriptor.valueOf(targetClass));
-		}
-
-		Object result = this.conversions.getCustomWriteTarget(prop.getType()) //
-				.map(it -> this.conversionService.convert(value, new TypeDescriptor(prop.getField()),
-						TypeDescriptor.valueOf(it))) //
-				.orElseGet(() -> Enum.class.isAssignableFrom(value.getClass()) ? ((Enum<?>) value).name() : value);
-
-		return result;
-
-	}
-
-	/**
-	 * This convertForWriteIfNeeded takes a property and accessor so that the annotations can be accessed (ie. @Encrypted)
-	 *
-	 * @param prop the property to be converted to the class that would actually be stored.
-	 * @param accessor the property accessor
-	 * @return
-	 */
-//@Override
-	public Object convertForWriteIfNeeded2(CouchbasePersistentProperty prop, ConvertingPropertyAccessor<Object> accessor) {
-		Object value = accessor.getProperty(prop, prop.getType());
-		if (value == null) {
-			return null;
-		}
-		/*
-		if (conversions.hasValueConverter(prop)) {
-			CouchbaseDocument encrypted = (CouchbaseDocument) conversions.getPropertyValueConversions()
-					.getValueConverter(prop).write(value, new CouchbaseConversionContext(prop, (MappingCouchbaseConverter)this, accessor));
-			return encrypted;
-		}
-		 */
-		Class<?> targetClass = Object.class;
-
-		if (prop.findAnnotation(com.couchbase.client.java.encryption.annotation.Encrypted.class) != null) {
-			targetClass = Map.class;
-		}
-		boolean canConvert = this.conversionService.canConvert(new TypeDescriptor(prop.getField()),
-				TypeDescriptor.valueOf(targetClass));
+		boolean canConvert = targetClass == null ? false
+				: this.conversionService.canConvert(new TypeDescriptor(prop.getField()), TypeDescriptor.valueOf(targetClass));
 		if (canConvert) {
 			return this.conversionService.convert(value, new TypeDescriptor(prop.getField()),
 					TypeDescriptor.valueOf(targetClass));
@@ -188,8 +143,6 @@
 	 * @param value the value to be converted to the class that would actually be stored.
 	 * @return
 	 */
-=======
->>>>>>> b7d16549
 	@Override
 	public Object convertForWriteIfNeeded(Object value) {
 		if (value == null) {
@@ -202,32 +155,13 @@
 
 	}
 
-	/* TODO needed later
-	@Override
-	public Object convertToCouchbaseType(Object value,  TypeInformation<?> typeInformation) {
-		if (value == null) {
-			return null;
-		}
-
-		return this.conversions.getCustomWriteTarget(value.getClass()) //
-				.map(it -> (Object) this.conversionService.convert(value, it)) //
-				.orElseGet(() -> Enum.class.isAssignableFrom(value.getClass()) ? ((Enum<?>) value).name() : value);
-
-	}
-
-	@Override
-	public Object convertToCouchbaseType(String source) {
-		return source;
-	}
-	*/
-
 	@Override
 	public Class<?> getWriteClassFor(Class<?> clazz) {
 		return this.conversions.getCustomWriteTarget(clazz).orElse(clazz);
 	}
 
 	@Override
-	public CustomConversions getConversions(){
+	public CustomConversions getConversions() {
 		return conversions;
 	}
 }