/*
 * Copyright 2017-2022 the original author or authors.
 *
 * Licensed under the Apache License, Version 2.0 (the "License");
 * you may not use this file except in compliance with the License.
 * You may obtain a copy of the License at
 *
 *      https://www.apache.org/licenses/LICENSE-2.0
 *
 * Unless required by applicable law or agreed to in writing, software
 * distributed under the License is distributed on an "AS IS" BASIS,
 * WITHOUT WARRANTIES OR CONDITIONS OF ANY KIND, either express or implied.
 * See the License for the specific language governing permissions and
 * limitations under the License.
 */

package org.springframework.data.couchbase.core.convert;

import java.time.Instant;
import java.time.LocalDate;
import java.time.LocalDateTime;
import java.time.LocalTime;
import java.time.ZoneId;
import java.util.ArrayList;
import java.util.Arrays;
import java.util.Collection;
import java.util.Collections;
import java.util.Date;
import java.util.HashSet;
import java.util.List;
import java.util.Set;
import java.util.function.Consumer;

import org.springframework.core.convert.converter.Converter;
import org.springframework.core.convert.converter.ConverterFactory;
import org.springframework.core.convert.converter.GenericConverter;
import org.springframework.data.convert.PropertyValueConversions;
import org.springframework.data.convert.PropertyValueConverter;
import org.springframework.data.convert.PropertyValueConverterFactory;
import org.springframework.data.convert.PropertyValueConverterRegistrar;
import org.springframework.data.convert.SimplePropertyValueConversions;
import org.springframework.data.couchbase.core.mapping.CouchbasePersistentProperty;
import org.springframework.data.mapping.model.SimpleTypeHolder;
import org.springframework.util.Assert;

/**
 * Value object to capture custom conversion.
 * <p>
 * Types that can be mapped directly onto JSON are considered simple ones, because they neither need deeper inspection
 * nor nested conversion.
 *
 * @author Michael Nitschinger
 * @author Oliver Gierke
 * @author Mark Paluch
 * @author Subhashni Balakrishnan
 * @see org.springframework.data.convert.CustomConversions
 * @see SimpleTypeHolder
 * @since 2.0
 */
public class CouchbaseCustomConversions extends org.springframework.data.convert.CustomConversions {

	private static final StoreConversions STORE_CONVERSIONS;

	private static final List<Object> STORE_CONVERTERS;

<<<<<<< HEAD
	private CryptoManager cryptoManager;

=======
>>>>>>> b7d16549
	static {

		List<Object> converters = new ArrayList<>();

		converters.addAll(DateConverters.getConvertersToRegister());
		converters.addAll(CouchbaseJsr310Converters.getConvertersToRegister());
		converters.addAll(OtherConverters.getConvertersToRegister());

		STORE_CONVERTERS = Collections.unmodifiableList(converters);
		STORE_CONVERSIONS = StoreConversions.of(SimpleTypeHolder.DEFAULT, STORE_CONVERTERS);
	}

	/**
	 * Create a new {@link CouchbaseCustomConversions} instance registering the given converters.
	 *
	 * @param converters must not be {@literal null}.
	 */
<<<<<<< HEAD
	public CouchbaseCustomConversions(List<?> converters) {
		this(CouchbaseConverterConfigurationAdapter.from(converters));
	}

	/**
	 * Create a new {@link CouchbaseCustomConversions} given {@link CouchbaseConverterConfigurationAdapter}.
	 *
	 * @param conversionConfiguration must not be {@literal null}.
	 * @since 2.3
	 */
	protected CouchbaseCustomConversions(CouchbaseConverterConfigurationAdapter conversionConfiguration) {
		super(conversionConfiguration.createConverterConfiguration());
	}

	/**
	 * Functional style {@link org.springframework.data.convert.CustomConversions} creation giving users a convenient way
	 * of configuring store specific capabilities by providing deferred hooks to what will be configured when creating the
	 * {@link org.springframework.data.convert.CustomConversions#CustomConversions(ConverterConfiguration) instance}.
	 *
	 * @param configurer must not be {@literal null}.
	 * @since 2.3
	 */
	public static CouchbaseCustomConversions create(Consumer<CouchbaseConverterConfigurationAdapter> configurer) {

		CouchbaseConverterConfigurationAdapter adapter = new CouchbaseConverterConfigurationAdapter();
		configurer.accept(adapter);

		return new CouchbaseCustomConversions(adapter);
	}

	/**
	 * {@link CouchbaseConverterConfigurationAdapter} encapsulates creation of
	 * {@link org.springframework.data.convert.CustomConversions.ConverterConfiguration} with CouchbaseDB specifics.
	 *
	 * @author Christoph Strobl
	 * @since 2.3
	 */
	public static class CouchbaseConverterConfigurationAdapter {

		/**
		 * List of {@literal java.time} types having different representation when rendered
		 */
		private static final Set<Class<?>> JAVA_DRIVER_TIME_SIMPLE_TYPES = new HashSet<>(
				Arrays.asList(LocalDate.class, LocalTime.class, LocalDateTime.class));

		private boolean useNativeDriverJavaTimeCodecs = false;
		private final List<Object> customConverters = new ArrayList<>();
		private final PropertyValueConversions internalValueConversion = PropertyValueConversions.simple(it -> {});
		private PropertyValueConversions propertyValueConversions = internalValueConversion;

		/**
		 * Create a {@link CouchbaseConverterConfigurationAdapter} using the provided {@code converters} and our own codecs
		 * for JSR-310 types.
		 *
		 * @param converters must not be {@literal null}.
		 * @return
		 */
		public static CouchbaseConverterConfigurationAdapter from(List<?> converters) {

			Assert.notNull(converters, "Converters must not be null");

			CouchbaseConverterConfigurationAdapter converterConfigurationAdapter = new CouchbaseConverterConfigurationAdapter();
			converterConfigurationAdapter.registerConverters(converters);
			return converterConfigurationAdapter;
		}

		/**
		 * Add a custom {@link Converter} implementation.
		 *
		 * @param converter must not be {@literal null}.
		 * @return this.
		 */
		public CouchbaseConverterConfigurationAdapter registerConverter(Converter<?, ?> converter) {

			Assert.notNull(converter, "Converter must not be null!");
			customConverters.add(converter);
			return this;
		}

		/**
		 * Gateway to register property specific converters.
		 *
		 * @param configurationAdapter must not be {@literal null}.
		 * @return this.
		 * @since 3.4
		 */
		public CouchbaseConverterConfigurationAdapter configurePropertyConversions(
				Consumer<PropertyValueConverterRegistrar<CouchbasePersistentProperty>> configurationAdapter) {

			Assert.state(valueConversions() instanceof SimplePropertyValueConversions,
					"Configured PropertyValueConversions does not allow setting custom ConverterRegistry");

			PropertyValueConverterRegistrar propertyValueConverterRegistrar = new PropertyValueConverterRegistrar();
			configurationAdapter.accept(propertyValueConverterRegistrar);

			((SimplePropertyValueConversions) valueConversions())
					.setValueConverterRegistry(propertyValueConverterRegistrar.buildRegistry());
			return this;
		}

		/**
		 * Add a custom {@link ConverterFactory} implementation.
		 *
		 * @param converterFactory must not be {@literal null}.
		 * @return this.
		 */
		public CouchbaseConverterConfigurationAdapter registerConverterFactory(ConverterFactory<?, ?> converterFactory) {

			Assert.notNull(converterFactory, "ConverterFactory must not be null");
			customConverters.add(converterFactory);
			return this;
		}

		/**
		 * Add {@link Converter converters}, {@link ConverterFactory factories}, {@link ConverterBuilder.ConverterAware
		 * converter-aware objects}, and {@link GenericConverter generic converters}.
		 *
		 * @param converters must not be {@literal null} nor contain {@literal null} values.
		 * @return this.
		 */
		public CouchbaseConverterConfigurationAdapter registerConverters(Collection<?> converters) {

			Assert.notNull(converters, "Converters must not be null");
			Assert.noNullElements(converters, "Converters must not be null nor contain null values");

			customConverters.addAll(converters);
			return this;
		}

		/**
		 * Add a custom/default {@link PropertyValueConverterFactory} implementation used to serve
		 * {@link PropertyValueConverter}.
		 *
		 * @param converterFactory must not be {@literal null}.
		 * @return this.
		 * @since 3.4
		 */
		public CouchbaseConverterConfigurationAdapter registerPropertyValueConverterFactory(
				PropertyValueConverterFactory converterFactory) {

			Assert.state(valueConversions() instanceof SimplePropertyValueConversions,
					"Configured PropertyValueConversions does not allow setting custom ConverterRegistry");

			((SimplePropertyValueConversions) valueConversions()).setConverterFactory(converterFactory);
			return this;
		}

		/**
		 * Optionally set the {@link PropertyValueConversions} to be applied during mapping.
		 * <p>
		 * Use this method if {@link #configurePropertyConversions(Consumer)} and
		 * {@link #registerPropertyValueConverterFactory(PropertyValueConverterFactory)} are not sufficient.
		 *
		 * @param valueConversions must not be {@literal null}.
		 * @return this.
		 * @since 3.4
		 */
		public CouchbaseConverterConfigurationAdapter setPropertyValueConversions(
				PropertyValueConversions valueConversions) {

			Assert.notNull(valueConversions, "PropertyValueConversions must not be null");
			this.propertyValueConversions = valueConversions;
			return this;
		}

		PropertyValueConversions valueConversions() {

			if (this.propertyValueConversions == null) {
				this.propertyValueConversions = internalValueConversion;
			}

			return this.propertyValueConversions;
		}

		ConverterConfiguration createConverterConfiguration() {

			if (hasDefaultPropertyValueConversions()
					&& propertyValueConversions instanceof SimplePropertyValueConversions svc) {
				svc.init();
			}

			if (!useNativeDriverJavaTimeCodecs) {
				return new ConverterConfiguration(STORE_CONVERSIONS, this.customConverters, convertiblePair -> true,
						this.propertyValueConversions);
			}

			/*
			 * We need to have those converters using UTC as the default ones would go on with the systemDefault.
			 */
			List<Object> converters = new ArrayList<>(STORE_CONVERTERS.size() + 3);
			converters.add(DateToUtcLocalDateConverter.INSTANCE);
			converters.add(DateToUtcLocalTimeConverter.INSTANCE);
			converters.add(DateToUtcLocalDateTimeConverter.INSTANCE);
			converters.addAll(STORE_CONVERTERS);

			StoreConversions storeConversions = StoreConversions.of(new SimpleTypeHolder(JAVA_DRIVER_TIME_SIMPLE_TYPES,
					SimpleTypeHolder.DEFAULT /* CouchbaseSimpoleTypes.HOLDER */), converters);

			return new ConverterConfiguration(storeConversions, this.customConverters, convertiblePair -> {

				// Avoid default registrations

				if (JAVA_DRIVER_TIME_SIMPLE_TYPES.contains(convertiblePair.getSourceType())
						&& Date.class.isAssignableFrom(convertiblePair.getTargetType())) {
					return false;
				}

				return true;
			}, this.propertyValueConversions);
		}

		private enum DateToUtcLocalDateTimeConverter implements Converter<Date, LocalDateTime> {
			INSTANCE;

			@Override
			public LocalDateTime convert(Date source) {
				return LocalDateTime.ofInstant(Instant.ofEpochMilli(source.getTime()), ZoneId.of("UTC"));
			}
		}

		private enum DateToUtcLocalTimeConverter implements Converter<Date, LocalTime> {
			INSTANCE;

			@Override
			public LocalTime convert(Date source) {
				return DateToUtcLocalDateTimeConverter.INSTANCE.convert(source).toLocalTime();
			}
		}

		private enum DateToUtcLocalDateConverter implements Converter<Date, LocalDate> {
			INSTANCE;

			@Override
			public LocalDate convert(Date source) {
				return DateToUtcLocalDateTimeConverter.INSTANCE.convert(source).toLocalDate();
			}
		}

		private boolean hasDefaultPropertyValueConversions() {
			return propertyValueConversions == internalValueConversion;
		}

=======
	public CouchbaseCustomConversions(final List<?> converters) {
		super(STORE_CONVERSIONS, converters);
>>>>>>> b7d16549
	}
}<|MERGE_RESOLUTION|>--- conflicted
+++ resolved
@@ -40,8 +40,11 @@
 import org.springframework.data.convert.PropertyValueConverterRegistrar;
 import org.springframework.data.convert.SimplePropertyValueConversions;
 import org.springframework.data.couchbase.core.mapping.CouchbasePersistentProperty;
+import org.springframework.data.mapping.PersistentProperty;
 import org.springframework.data.mapping.model.SimpleTypeHolder;
 import org.springframework.util.Assert;
+
+import com.couchbase.client.java.encryption.annotation.Encrypted;
 
 /**
  * Value object to capture custom conversion.
@@ -53,6 +56,7 @@
  * @author Oliver Gierke
  * @author Mark Paluch
  * @author Subhashni Balakrishnan
+ * @Michael Reiche
  * @see org.springframework.data.convert.CustomConversions
  * @see SimpleTypeHolder
  * @since 2.0
@@ -63,11 +67,6 @@
 
 	private static final List<Object> STORE_CONVERTERS;
 
-<<<<<<< HEAD
-	private CryptoManager cryptoManager;
-
-=======
->>>>>>> b7d16549
 	static {
 
 		List<Object> converters = new ArrayList<>();
@@ -85,7 +84,6 @@
 	 *
 	 * @param converters must not be {@literal null}.
 	 */
-<<<<<<< HEAD
 	public CouchbaseCustomConversions(List<?> converters) {
 		this(CouchbaseConverterConfigurationAdapter.from(converters));
 	}
@@ -94,7 +92,6 @@
 	 * Create a new {@link CouchbaseCustomConversions} given {@link CouchbaseConverterConfigurationAdapter}.
 	 *
 	 * @param conversionConfiguration must not be {@literal null}.
-	 * @since 2.3
 	 */
 	protected CouchbaseCustomConversions(CouchbaseConverterConfigurationAdapter conversionConfiguration) {
 		super(conversionConfiguration.createConverterConfiguration());
@@ -106,22 +103,24 @@
 	 * {@link org.springframework.data.convert.CustomConversions#CustomConversions(ConverterConfiguration) instance}.
 	 *
 	 * @param configurer must not be {@literal null}.
-	 * @since 2.3
 	 */
 	public static CouchbaseCustomConversions create(Consumer<CouchbaseConverterConfigurationAdapter> configurer) {
-
 		CouchbaseConverterConfigurationAdapter adapter = new CouchbaseConverterConfigurationAdapter();
 		configurer.accept(adapter);
-
 		return new CouchbaseCustomConversions(adapter);
+	}
+
+	@Override
+	public boolean hasValueConverter(PersistentProperty<?> property) {
+		if (property.findAnnotation(Encrypted.class) != null) {
+			return true;
+		}
+		return super.hasValueConverter(property);
 	}
 
 	/**
 	 * {@link CouchbaseConverterConfigurationAdapter} encapsulates creation of
 	 * {@link org.springframework.data.convert.CustomConversions.ConverterConfiguration} with CouchbaseDB specifics.
-	 *
-	 * @author Christoph Strobl
-	 * @since 2.3
 	 */
 	public static class CouchbaseConverterConfigurationAdapter {
 
@@ -170,7 +169,6 @@
 		 *
 		 * @param configurationAdapter must not be {@literal null}.
 		 * @return this.
-		 * @since 3.4
 		 */
 		public CouchbaseConverterConfigurationAdapter configurePropertyConversions(
 				Consumer<PropertyValueConverterRegistrar<CouchbasePersistentProperty>> configurationAdapter) {
@@ -221,7 +219,6 @@
 		 *
 		 * @param converterFactory must not be {@literal null}.
 		 * @return this.
-		 * @since 3.4
 		 */
 		public CouchbaseConverterConfigurationAdapter registerPropertyValueConverterFactory(
 				PropertyValueConverterFactory converterFactory) {
@@ -241,7 +238,6 @@
 		 *
 		 * @param valueConversions must not be {@literal null}.
 		 * @return this.
-		 * @since 3.4
 		 */
 		public CouchbaseConverterConfigurationAdapter setPropertyValueConversions(
 				PropertyValueConversions valueConversions) {
@@ -282,7 +278,7 @@
 			converters.addAll(STORE_CONVERTERS);
 
 			StoreConversions storeConversions = StoreConversions.of(new SimpleTypeHolder(JAVA_DRIVER_TIME_SIMPLE_TYPES,
-					SimpleTypeHolder.DEFAULT /* CouchbaseSimpoleTypes.HOLDER */), converters);
+					SimpleTypeHolder.DEFAULT /* CouchbaseSimpleTypes.HOLDER */), converters);
 
 			return new ConverterConfiguration(storeConversions, this.customConverters, convertiblePair -> {
 
@@ -328,9 +324,5 @@
 			return propertyValueConversions == internalValueConversion;
 		}
 
-=======
-	public CouchbaseCustomConversions(final List<?> converters) {
-		super(STORE_CONVERSIONS, converters);
->>>>>>> b7d16549
 	}
 }