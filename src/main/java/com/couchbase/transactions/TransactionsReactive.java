<<<<<<< HEAD
/*
 * Copyright 2021 Couchbase, Inc.
 *
 * Licensed under the Apache License, Version 2.0 (the "License");
 * you may not use this file except in compliance with the License.
 * You may obtain a copy of the License at
 *
 *     http://www.apache.org/licenses/LICENSE-2.0
 *
 * Unless required by applicable law or agreed to in writing, software
 * distributed under the License is distributed on an "AS IS" BASIS,
 * WITHOUT WARRANTIES OR CONDITIONS OF ANY KIND, either express or implied.
 * See the License for the specific language governing permissions and
 * limitations under the License.
 */

package com.couchbase.transactions;

import com.couchbase.client.core.annotation.Stability;
import com.couchbase.client.core.cnc.EventBus;
import com.couchbase.client.core.retry.reactor.DefaultRetry;
import com.couchbase.client.core.retry.reactor.Jitter;
import com.couchbase.client.core.retry.reactor.RetryContext;
import com.couchbase.client.java.Cluster;
import com.couchbase.client.java.ReactiveCollection;
import com.couchbase.client.java.ReactiveScope;
import com.couchbase.client.java.json.JsonObject;
import com.couchbase.client.java.query.ReactiveQueryResult;
import com.couchbase.transactions.cleanup.ClusterData;
import com.couchbase.transactions.cleanup.TransactionsCleanup;
import com.couchbase.transactions.components.ATR;
import com.couchbase.transactions.components.ActiveTransactionRecord;
import com.couchbase.transactions.config.MergedTransactionConfig;
import com.couchbase.transactions.config.PerTransactionConfig;
import com.couchbase.transactions.config.PerTransactionConfigBuilder;
import com.couchbase.transactions.config.SingleQueryTransactionConfig;
import com.couchbase.transactions.config.SingleQueryTransactionConfigBuilder;
import com.couchbase.transactions.config.TransactionConfig;
import com.couchbase.transactions.deferred.TransactionSerializedContext;
import com.couchbase.transactions.error.TransactionCommitAmbiguous;
import com.couchbase.transactions.error.TransactionExpired;
import com.couchbase.transactions.error.TransactionFailed;
import com.couchbase.transactions.error.internal.ErrorClasses;
import com.couchbase.transactions.error.external.TransactionOperationFailed;
import com.couchbase.transactions.forwards.Supported;
import com.couchbase.transactions.log.EventBusPersistedLogger;
import com.couchbase.transactions.log.PersistedLogWriter;
import com.couchbase.transactions.log.TransactionLogEvent;
import com.couchbase.transactions.support.AttemptContextFactory;
import com.couchbase.transactions.support.AttemptStates;
import com.couchbase.transactions.support.OptionsWrapperUtil;
import com.couchbase.transactions.util.DebugUtil;
import reactor.core.publisher.Mono;
import reactor.core.scheduler.Schedulers;

import java.time.Duration;
import java.time.temporal.ChronoUnit;
import java.util.Objects;
import java.util.Optional;
import java.util.UUID;
import java.util.concurrent.TimeUnit;
import java.util.concurrent.atomic.AtomicReference;
import java.util.function.Consumer;
import java.util.function.Function;
import java.util.function.Predicate;

import static com.couchbase.transactions.error.internal.TransactionOperationFailedBuilder.createError;
import static com.couchbase.transactions.log.PersistedLogWriter.MAX_LOG_ENTRIES_DEFAULT;
import static com.couchbase.transactions.support.SpanWrapperUtil.DB_COUCHBASE_TRANSACTIONS;

/**
 * An asynchronous version of {@link Transactions}, allowing transactions to be created and run in an asynchronous
 * manner.
 * <p>
 * The main method to run transactions is {@link TransactionsReactive#run}.
 */
public class TransactionsReactive {
    static final int MAX_ATTEMPTS = 1000;
    private final TransactionsCleanup cleanup;
    private final TransactionConfig config;
    private AttemptContextFactory attemptContextFactory;
    private EventBusPersistedLogger persistedLogger;

    /**
     * This is package-private.  Applications should create a {@link Transactions} object instead, and then call {@link
     * Transactions#reactive}.
     */
    static TransactionsReactive create(Cluster cluster, TransactionConfig config) {
        return new TransactionsReactive(cluster, config);
    }

    private TransactionsReactive(Cluster cluster, TransactionConfig config) {
        Objects.requireNonNull(cluster);
        Objects.requireNonNull(config);

        ClusterData clusterData = new ClusterData(cluster);
        this.config = config;
        this.attemptContextFactory = config.attemptContextFactory();
        MergedTransactionConfig merged = new MergedTransactionConfig(config, Optional.empty());
        cleanup = new TransactionsCleanup(merged, clusterData);

        config.persistentLoggingCollection().ifPresent(collection -> {
            PersistedLogWriter persistedLogWriter = new PersistedLogWriter(collection, MAX_LOG_ENTRIES_DEFAULT);
            persistedLogger = new EventBusPersistedLogger(cluster.environment().eventBus(), persistedLogWriter, merged);
        });
    }


    /**
     * The main transactions 'engine', responsible for attempting the transaction logic as many times as required,
     * until the transaction commits, is explicitly rolled back, or expires.
     */
    // TODO: changed from private to public.  package-protected plus an accessor would be ok to
    public Mono<TransactionResult> executeTransaction(MergedTransactionConfig config,
                                                       TransactionContext overall,
                                                       Mono<AttemptContextReactive> transactionLogic) {
        AtomicReference<Long> startTime = new AtomicReference<>();

        return Mono.just(overall)

                .subscribeOn(reactor.core.scheduler.Schedulers.elastic())

                .doOnSubscribe(v -> {
                    if (startTime.get() == null) startTime.set(System.nanoTime());
                })

                // Where the magic happens: execute the app's transaction logic
                // A AttemptContextReactive gets created in here.  Rollback requires one of these (so it knows what
                // to rollback), so only errors thrown inside this block can trigger rollback.
                // So, expiry checks only get done inside this block.
                .then(transactionLogic)

                .flatMap(this::executeImplicitCommit)

                // Track an attempt if non-error, and request that the attempt be cleaned up.  Similar logic is also
                // done in executeHandleErrorsPreRetry.
                .doOnNext(ctx -> executeAddAttemptAndCleanupRequest(config, overall, ctx))

                // Track an attempt if error, and perform rollback if needed.
                // All errors reaching here must be a `TransactionOperationFailed`.
                .onErrorResume(err -> executeHandleErrorsPreRetry(config, overall, err))

                // This is the main place to retry txns.  Feed all errors up to this centralised point.
                // All errors reaching here must be a `TransactionOperationFailed`.
                .retryWhen(executeCreateRetryWhen(overall))

                // If we're here, then we've hit an error that we don't want to retry.
                // Either raise some derivative of TransactionFailed to the app, or return an AttemptContextReactive
                // to return success (some errors result in success, e.g. TRANSACTION_FAILED_POST_COMMIT)
                // All errors reaching here must be an `ErrorWrapper`.
                .onErrorResume(err -> executeHandleErrorsPostRetry(overall, err))

                .doOnError(err -> {
                    if (config.logOnFailure() && !config.logDirectly()) {
                        EventBus eventBus = cleanup.clusterData().cluster().environment().eventBus();
                        overall.LOGGER.logs().forEach(log -> {
                            eventBus.publish(new TransactionLogEvent(config.logOnFailureLevel(),
                                    TransactionLogEvent.DEFAULT_CATEGORY, log.toString()));
                        });
                    }
                })

                // If we get here, success
                .doOnSuccess(v ->
                        overall.LOGGER.info("finished txn in %dus",
                                TimeUnit.NANOSECONDS.toMicros(System.nanoTime() - startTime.get()))
                )

                // Safe to do single() as there will only ever be 1 result
                .single()
                .map(v -> createResultFromContext(overall));
    }

    private reactor.util.retry.Retry executeCreateRetryWhen(TransactionContext overall) {
        Predicate<? super RetryContext<Object>> predicate = context -> {
            Throwable exception = context.exception();

            if (!(exception instanceof TransactionOperationFailed)) {
                // A bug.  Only TransactionOperationFailed is allowed to reach here.
                throw new IllegalStateException("Non-TransactionOperationFailed '" + DebugUtil.dbg(exception) + "' received during retry, this is a bug", exception);
            }

            TransactionOperationFailed e = (TransactionOperationFailed) exception;

            overall.LOGGER.info("TransactionOperationFailed retryTransaction=%s", e.retryTransaction());

            return e.retryTransaction();
        };

        return DefaultRetry.create(predicate)

                .exponentialBackoff(Duration.of(1, ChronoUnit.MILLIS),
                        Duration.of(2, ChronoUnit.MILLIS))

                .doOnRetry(v -> overall.LOGGER.info("<>", "retrying transaction after backoff %dmillis", v.backoff().toMillis()))

                // Add some jitter so two txns don't livelock each other
                .jitter(Jitter.random())

                // Really, this is a safety-guard.  The txn will be aborted when it expires.
                .retryMax(MAX_ATTEMPTS)

                .toReactorRetry();
    }

    private Mono<AttemptContextReactive> executeHandleErrorsPreRetry(MergedTransactionConfig config,
                                                                     TransactionContext overall, Throwable err) {
        if (!(err instanceof TransactionOperationFailed)) {
            // A bug.  Only TransactionOperationFailed is allowed to reach here.
            overall.LOGGER.warn("<>", "received non-TransactionOperationFailed error %s, unable to rollback as don't have " +
                    "context", DebugUtil.dbg(err));
            return Mono.error(new IllegalStateException("received non-TransactionOperationFailed error " + err.getClass().getName() + " in pre-retry", err));
        }

        Mono<Void> autoRollback = Mono.empty();
        Mono<Void> cleanupReq = Mono.empty();

        TransactionOperationFailed e = (TransactionOperationFailed) err;
        AttemptContextReactive ctx = e.context();

        overall.LOGGER.info("<>", "finishing attempt off after error '%s'", e);

        if (e.autoRollbackAttempt()) {
            // In queryMode we always ROLLBACK, as there is possibly delta table state to cleanup, and there may be an
            // ATR - we don't know
            if (ctx.state() == AttemptStates.NOT_STARTED && !ctx.queryMode()) {
                // This is a better way of doing [RETRY-ERR-NOATR] and likely means that the older logic for
                // handling that won't trigger now
                ctx.LOGGER.info(ctx.attemptId(), "told to auto-rollback but in NOT_STARTED state, so nothing to do - skipping rollback");
            }
            else {
                ctx.LOGGER.info(ctx.attemptId(), "auto-rolling-back on error");

                autoRollback = ctx.rollbackInternal(false);
            }
        } else {
            ctx.LOGGER.info(ctx.attemptId(), "has been told to skip auto-rollback");
        }

        if (!config.runRegularAttemptsCleanupThread()) {
            // Don't add a request to a queue that no-one will be processing
            ctx.LOGGER.trace(ctx.attemptId(), "skipping addition of cleanup request on failure as regular cleanup disabled");
        }
        else {
            cleanupReq = Mono.fromRunnable(() -> addCleanupRequestForContext(ctx));
        }

        Mono<Void> addAttempt = Mono.fromRunnable(() -> {
            TransactionAttempt ta = TransactionAttempt.createFromContext(ctx, Optional.of(err));
            overall.addAttempt(ta);
            ctx.LOGGER.info(ctx.attemptId(), "added attempt %s after error", ta);
        });

        final Mono<Void> cleanupReqForLambda = cleanupReq;

        return autoRollback
                // See [Primary Operations] section in design document
                .onErrorResume(er -> {
                    overall.LOGGER.info("<>", "rollback failed with %s, raising original error but with retryTransaction turned off",
                            DebugUtil.dbg(er));

                    // Still want to add attempt and cleanup request
                    return cleanupReqForLambda
                            .then(addAttempt)
                            .then(Mono.error(createError(e.context(), e.causingErrorClass())
                                    .raiseException(e.toRaise())
                                    .cause(e.getCause())
                                    .build()));
                })
                .then(cleanupReqForLambda)
                // Only want to add the attempt after doing the rollback, so the attempt has the correct state (hopefully
                // ROLLED_BACK)
                .then(addAttempt)
                .then(Mono.defer(() -> {
                    if (e.retryTransaction() && overall.hasExpiredClientSide()) {
                        overall.LOGGER.info("<>", "original error planned to retry transaction, but it has subsequently expired");
                        return Mono.error(createError(ctx, ErrorClasses.FAIL_EXPIRY)
                                .doNotRollbackAttempt()
                                .raiseException(TransactionOperationFailed.FinalErrorToRaise.TRANSACTION_EXPIRED)
                                .build());
                    }
                    else {
                        // Raise the error up the stack so the logic later can decide whether to retry the transaction
                        overall.LOGGER.info("<>", "reraising original exception %s", DebugUtil.dbg(err));
                        return Mono.error(err);
                    }
                }))
                .doFinally(v -> ctx.span().failWith(e))
                .thenReturn(ctx);
    }

    private Mono<AttemptContextReactive> executeHandleErrorsPostRetry(TransactionContext overall, Throwable err) {
        if (!(err instanceof TransactionOperationFailed)) {
            // A bug.  Only TransactionOperationFailed is allowed to reach here.
            return Mono.error(new IllegalStateException("Non-TransactionOperationFailed '" + DebugUtil.dbg(err) + "' received, this is a bug"));
        }

        TransactionResult result = createResultFromContext(overall);
        TransactionOperationFailed e = (TransactionOperationFailed) err;

        if (e.toRaise() == TransactionOperationFailed.FinalErrorToRaise.TRANSACTION_FAILED_POST_COMMIT) {
            e.context().LOGGER.info(e.context().attemptId(), "converted TRANSACTION_FAILED_POST_COMMIT to success, unstagingComplete() will be false");

            return Mono.just(e.context());
        }
        else {
            TransactionFailed ret;

            switch (e.toRaise()) {
                case TRANSACTION_EXPIRED: {
                    String msg = "Transaction has expired configured timeout of " + overall.expirationTime().toMillis() + "msecs.  The transaction is not committed.";
                    ret = new TransactionExpired(e.getCause(), result, msg);
                    break;
                }
                case TRANSACTION_COMMIT_AMBIGUOUS: {
                    String msg = "It is ambiguous whether the transaction committed";
                    ret = new TransactionCommitAmbiguous(e.getCause(), result, msg);
                    break;
                }
                default:
                    ret = new TransactionFailed(e.getCause(), result);
                    break;
            }

            e.context().LOGGER.info(e.context().attemptId(), "converted TransactionOperationFailed %s to final error %s",
                    e.toRaise(), ret);

            return Mono.error(ret);
        }
    }

    private void executeAddAttemptAndCleanupRequest(MergedTransactionConfig config, TransactionContext overall,
                                                    AttemptContextReactive ctx) {
        TransactionAttempt ta = TransactionAttempt.createFromContext(ctx, Optional.empty());
        overall.addAttempt(ta);
        ctx.LOGGER.info(ctx.attemptId(), "added attempt %s after success", ta);

        if (config.runRegularAttemptsCleanupThread()) {
            addCleanupRequestForContext(ctx);
        } else {
            ctx.LOGGER.trace(ctx.attemptId(), "skipping addition of cleanup request on success");
        }

        ctx.span().finish();
    }

    private Mono<AttemptContextReactive> executeImplicitCommit(AttemptContextReactive ctx) {
        return Mono.defer(() -> {
            // If app has not explicitly performed a commit, assume they want to do so anyway
            if (!ctx.isDone()) {
                if (ctx.serialized().isPresent()) {
                    return Mono.just(ctx);
                } else {
                    ctx.LOGGER.trace(ctx.attemptId(), "doing implicit commit");

                    return ctx.commit()
                            .then(Mono.just(ctx))
                            .onErrorResume(err -> Mono.error(TransactionOperationFailed.convertToOperationFailedIfNeeded(err, ctx)));
                }
            } else {
                return Mono.just(ctx);
            }
        });
    }

    // TODO: changed from package-protected to public (could have just used an accessor class in same package)
     AttemptContextReactive createAttemptContext(TransactionContext overall,
                                                MergedTransactionConfig config,
                                                String attemptId) {
        // null only happens in testing with Mockito, harmless
        if (overall != null) {
            return attemptContextFactory.create(overall, config, attemptId, this, Optional.of(overall.span()));
        } else {
            return null;
        }
    }

    /**
     * Runs the supplied transactional logic until success or failure.
     * <p>
     * This is the asynchronous version of {@link Transactions#run}, so to cover the differences:
     * <ul>
     * <li>The transaction logic is supplied with a {@link AttemptContextReactive}, which contains asynchronous
     * methods to allow it to read, mutate, insert and delete documents, as well as commit or rollback the
     * transactions.</li>
     * <li>The transaction logic should run these methods as a Reactor chain.</li>
     * <li>The transaction logic should return a <code>Mono{@literal <}Void{@literal >}</code>.  Any
     * <code>Flux</code> or <code>Mono</code> can be converted to a <code>Mono{@literal <}Void{@literal >}</code> by
     * calling <code>.then()</code> on it.</li>
     * <li>This method returns a <code>Mono{@literal <}TransactionResult{@literal >}</code>, which should be handled
     * as a normal Reactor Mono.</li>
     * </ul>
     *
     * @param transactionLogic the application's transaction logic
     * @param perConfig        the configuration to use for this transaction
     * @return there is no need to check the returned {@link TransactionResult}, as success is implied by the lack of a
     * thrown exception.  It contains information useful only for debugging and logging.
     * @throws TransactionFailed or a derived exception if the transaction fails to commit for any reason, possibly
     *                           after multiple retries.  The exception contains further details of the error.  Not
     */
    public Mono<TransactionResult> run(Function<AttemptContextReactive, Mono<Void>> transactionLogic,
                                       PerTransactionConfig perConfig) {
        return Mono.defer(() -> {
            MergedTransactionConfig merged = new MergedTransactionConfig(config, Optional.of(perConfig));

            TransactionContext overall =
                    new TransactionContext(cleanup.clusterData().cluster().environment().requestTracer(),
                            cleanup.clusterData().cluster().environment().eventBus(),
                            UUID.randomUUID().toString(),
                            now(),
                            Duration.ZERO,
                            merged);
            AtomicReference<Long> startTime = new AtomicReference<>(0L);

            Mono<AttemptContextReactive> ob = Mono.fromCallable(() -> {
                String txnId = UUID.randomUUID().toString();
                overall.LOGGER.info(configDebug(config, perConfig));
                return createAttemptContext(overall, merged, txnId);
            }).flatMap(ctx -> {
                ctx.LOGGER.info("starting attempt %d/%s/%s",
                        overall.numAttempts(), ctx.transactionId(), ctx.attemptId());
                Mono<Void> result = transactionLogic.apply(ctx);
                return result
                        .onErrorResume(err -> {
                            ctx.LOGGER.info(ctx.attemptId(), "caught exception '%s' in async, rethrowing", err);
                            logElidedStacktrace(ctx, err);

                            return Mono.error(TransactionOperationFailed.convertToOperationFailedIfNeeded(err, ctx));
                        })
                        .thenReturn(ctx);
            }).doOnSubscribe(v -> startTime.set(System.nanoTime()))
                    .doOnNext(v -> v.LOGGER.trace(v.attemptId(), "finished attempt %d in %sms",
                            overall.numAttempts(), (System.nanoTime() - startTime.get()) / 1_000_000));

            return executeTransaction(merged, overall, ob)
                    .doOnNext(v -> overall.span().finish())
                    .doOnError(err -> overall.span().failWith(err));
        });
    }

    // Printing the stacktrace is expensive in terms of log noise, but has been a life saver on many debugging
    // encounters.  Strike a balance by eliding the more useless elements.
    // TODO: changed from private to public
    public void logElidedStacktrace(AttemptContextReactive ctx, Throwable err) {
        DebugUtil.fetchElidedStacktrace(err, (s) -> ctx.LOGGER.info(ctx.attemptId(), "          " + s.toString()));
    }

    // TODO: changed from private to public
    public static String configDebug(TransactionConfig config, PerTransactionConfig perConfig) {
        StringBuilder sb = new StringBuilder();
        sb.append("library version: ");
        sb.append(TransactionsReactive.class.getPackage().getImplementationVersion());
        sb.append(" config: ");
        sb.append("atrs=");
        sb.append(config.numAtrs());
        sb.append(", metadataCollection=");
        sb.append(config.metadataCollection());
        sb.append(", expiry=");
        sb.append(perConfig.expirationTime().orElse(config.transactionExpirationTime()).toMillis());
        sb.append("msecs durability=");
        sb.append(config.durabilityLevel());
        sb.append(" per-txn config=");
        sb.append(" durability=");
        sb.append(perConfig.durabilityLevel());
        sb.append(", supported=");
        sb.append(Supported.SUPPORTED);
        return sb.toString();
    }

    /**
     * Convenience overload that runs {@link TransactionsReactive#run} with a default <code>PerTransactionConfig</code>.
     */
    public Mono<TransactionResult> run(Function<AttemptContextReactive, Mono<Void>> transactionLogic) {
        return run(transactionLogic, PerTransactionConfigBuilder.create().build());
    }

    @Stability.Volatile
    public Mono<TransactionResult> commit(TransactionSerializedContext serialized, PerTransactionConfig perConfig) {
        return deferred(serialized,
                perConfig,
                // Nothing to actually do, just want the implicit commit
                (ctx) -> Mono.empty());
    }

    @Stability.Volatile
    public Mono<TransactionResult> rollback(TransactionSerializedContext serialized, PerTransactionConfig perConfig) {
        return deferred(serialized,
                perConfig,
                (ctx) -> ctx.rollback());
    }

    @Stability.Volatile
    private Mono<TransactionResult> deferred(TransactionSerializedContext serialized,
                                             PerTransactionConfig perConfig,
                                             Function<AttemptContextReactive, Mono<Void>> initial) {
        MergedTransactionConfig merged = new MergedTransactionConfig(config, Optional.of(perConfig));
        JsonObject hydrated = JsonObject.fromJson(serialized.encodeAsString());

        String atrBucket = hydrated.getString("atrBucket");
        String atrScope = hydrated.getString("atrScope");
        String atrCollectionName = hydrated.getString("atrCollection");
        String atrId = hydrated.getString("atrId");
        ReactiveCollection atrCollection = cleanup.clusterData()
                .getBucketFromName(atrBucket)
                .scope(atrScope)
                .collection(atrCollectionName);

        return ActiveTransactionRecord.getAtr(atrCollection,
                                atrId,
                                OptionsWrapperUtil.kvTimeoutNonMutating(merged, atrCollection.core()),
                                null)

                .flatMap(atrOpt -> {
                    if (!atrOpt.isPresent()) {
                        return Mono.error(new IllegalStateException(String.format("ATR %s/%s could not be found",
                                atrBucket, atrId)));
                    }
                    else {
                        ATR atr = atrOpt.get();

                        // Note startTimeServerMillis is written with ${Mutation.CAS} while currentTimeServer
                        // could have come from $vbucket.HLC and is hence one-second granularity.  So, this is a
                        // somewhat imperfect comparison.
                        Duration currentTimeServer = Duration.ofNanos(atr.cas());
                        Duration startTimeServer = Duration.ofMillis(hydrated.getLong("startTimeServerMillis"));

                        // This includes the time elapsed during the first part of the transaction, plus any time
                        // elapsed during the period the transaction was expired.  Total time since the transaction
                        // began, basically.
                        Duration timeElapsed = currentTimeServer.minus(startTimeServer);

                        TransactionContext overall =
                                new TransactionContext(cleanup.clusterData().cluster().environment().requestTracer(),
                                        cleanup.clusterData().cluster().environment().eventBus(),
                                        UUID.randomUUID().toString(),
                                        Duration.ofNanos(System.nanoTime()),
                                        timeElapsed,
                                        merged);
                        AtomicReference<Long> startTime = new AtomicReference<>(0L);

                        overall.LOGGER.info("elapsed time = %dmsecs (ATR start time %dmsecs, current ATR time %dmsecs)",
                                timeElapsed.toMillis(), startTimeServer.toMillis(), currentTimeServer.toMillis());

                        Mono<AttemptContextReactive> ob = Mono.defer(() -> {
                            AttemptContextReactive ctx = attemptContextFactory.createFrom(hydrated, overall, merged, this);
                            ctx.LOGGER.info("starting attempt %d/%s/%s",
                                    overall.numAttempts(), ctx.transactionId(), ctx.attemptId());
                            ctx.LOGGER.info(configDebug(config, perConfig));

                            return initial.apply(ctx)

                                    // TXNJ-50: Make sure we run user's blocking logic on a scheduler that can take it
                                    .subscribeOn(Schedulers.elastic())

                                    .onErrorResume(err -> {
                                        ctx.LOGGER.info(ctx.attemptId(), "caught exception '%s' in deferred, rethrowing",
                                                err);

                                        logElidedStacktrace(ctx, err);

                                        return Mono.error(TransactionOperationFailed.convertToOperationFailedIfNeeded(err, ctx));
                                    })

                                    .doOnSubscribe(v -> startTime.set(System.nanoTime()))

                                    .doOnNext(v -> {
                                        ctx.LOGGER.trace(ctx.attemptId(), "finished attempt %d in %sms",
                                                overall.numAttempts(), (System.nanoTime() - startTime.get()) / 1_000_000);
                                    })

                                    .thenReturn(ctx);
                        });

                        return executeTransaction(merged, overall, ob)
                                .doOnNext(v -> overall.span().attribute(DB_COUCHBASE_TRANSACTIONS + "retries", overall.numAttempts()).finish())
                                .doOnError(err -> overall.span().attribute(DB_COUCHBASE_TRANSACTIONS + "retries", overall.numAttempts()).failWith(err));
                    }
                });
    }

    Mono<TransactionResult> runBlocking(Consumer<AttemptContext> txnLogic, PerTransactionConfig perConfig) {
        return Mono.defer(() -> {
            MergedTransactionConfig merged = new MergedTransactionConfig(config, Optional.of(perConfig));
            TransactionContext overall =
                    new TransactionContext(cleanup.clusterData().cluster().environment().requestTracer(),
                            cleanup.clusterData().cluster().environment().eventBus(),
                            UUID.randomUUID().toString(),
                            now(),
                            Duration.ZERO,
                            merged);
            AtomicReference<Long> startTime = new AtomicReference<>(0L);
            overall.LOGGER.info(configDebug(config, perConfig));

            Mono<AttemptContextReactive> ob = Mono.defer(() -> {
                String txnId = UUID.randomUUID().toString();
                AttemptContextReactive ctx = createAttemptContext(overall, merged, txnId);
                AttemptContext ctxBlocking = new AttemptContext(ctx);
                ctx.LOGGER.info("starting attempt %d/%s/%s",
                        overall.numAttempts(), ctx.transactionId(), ctx.attemptId());

                return Mono.fromRunnable(() -> txnLogic.accept(ctxBlocking))

                        // TXNJ-50: Make sure we run user's blocking logic on a scheduler that can take it
                        .subscribeOn(Schedulers.elastic())

                        .onErrorResume(err -> {
                            ctx.LOGGER.info(ctx.attemptId(), "caught exception '%s' in runBlocking, rethrowing", err);

                            logElidedStacktrace(ctx, err);

                            return Mono.error(TransactionOperationFailed.convertToOperationFailedIfNeeded(err, ctx));
                        })

                        .doOnSubscribe(v -> startTime.set(System.nanoTime()))

                        .doOnNext(v -> {
                            ctx.LOGGER.trace(ctx.attemptId(), "finished attempt %d in %sms",
                                    overall.numAttempts(), (System.nanoTime() - startTime.get()) / 1_000_000);
                        })

                        .thenReturn(ctx);
            });

            return executeTransaction(merged, overall, ob)
                    .doOnNext(v -> overall.span().attribute(DB_COUCHBASE_TRANSACTIONS + "retries", overall.numAttempts()).finish())
                    .doOnError(err -> overall.span().attribute(DB_COUCHBASE_TRANSACTIONS + "retries", overall.numAttempts()).failWith(err));
        });
    }

    public TransactionConfig config() {
        return config;
    }

    private static Duration now() {
        return Duration.of(System.nanoTime(), ChronoUnit.NANOS);
    }

    TransactionsCleanup cleanup() {
        return cleanup;
    }

    private void addCleanupRequestForContext(AttemptContextReactive ctx) {
        // Whether the txn was successful or not, still want to clean it up
        if (ctx.queryMode()) {
            ctx.LOGGER.info(ctx.attemptId(), "Skipping cleanup request as in query mode");
        }
        else if (ctx.serialized().isPresent()) {
            ctx.LOGGER.info(ctx.attemptId(), "Skipping cleanup request as deferred transaction");
        }
        else if (ctx.atrId().isPresent() && ctx.atrCollection().isPresent()) {
            switch (ctx.state()) {
                case NOT_STARTED:
                case COMPLETED:
                case ROLLED_BACK:
                    ctx.LOGGER.trace(ctx.attemptId(), "Skipping addition of cleanup request in state %s", ctx.state());
                    break;
                default:
                    ctx.LOGGER.trace(ctx.attemptId(), "Adding cleanup request for %s/%s",
                            ctx.atrCollection().get().name(), ctx.atrId().get());

                    cleanup.add(ctx.createCleanupRequest());
            }
        } else {
            // No ATR entry to remove
            ctx.LOGGER.trace(ctx.attemptId(), "Skipping cleanup request as no ATR entry to remove (due to no " +
                    "mutations)");
        }
    }

    private static TransactionResult createResultFromContext(TransactionContext overall) {
        return new TransactionResult(overall.attempts(),
                overall.LOGGER,
                Duration.of(System.nanoTime() - overall.startTimeClient().toNanos(), ChronoUnit.NANOS),
                overall.transactionId(),
                overall.serialized());
    }

    /**
     * Performs a single query transaction, with default configuration.
     *
     * @param statement the statement to execute.
     * @return a ReactiveSingleQueryTransactionResult
     */
    @Stability.Uncommitted
    public Mono<ReactiveSingleQueryTransactionResult> query(String statement) {
        return query(null, statement, SingleQueryTransactionConfigBuilder.create().build());
    }

    /**
     * Performs a single query transaction, with a custom configuration.
     *
     * @param statement the statement to execute.
     * @param queryOptions configuration options.
     * @return a ReactiveSingleQueryTransactionResult
     */
    @Stability.Uncommitted
    public Mono<ReactiveSingleQueryTransactionResult> query(String statement, SingleQueryTransactionConfig queryOptions) {
        return query(null, statement, queryOptions);
    }

    /**
     * Performs a single query transaction, with a scope context and default configuration.
     *
     * @param statement the statement to execute.
     * @param scope the query will be executed in the context of this scope, so it can refer to a collection on this scope
     *              rather than needed to provide the full keyspace.
     * @return a ReactiveSingleQueryTransactionResult
     */
    @Stability.Uncommitted
    public Mono<ReactiveSingleQueryTransactionResult> query(ReactiveScope scope, String statement) {
        return query(scope, statement, SingleQueryTransactionConfigBuilder.create().build());
    }

    /**
     * Performs a single query transaction, with a scope context and custom configuration.
     *
     * @param statement the statement to execute.
     * @param scope the query will be executed in the context of this scope, so it can refer to a collection on this scope
     *              rather than needed to provide the full keyspace.
     * @param queryOptions configuration options.
     * @return a ReactiveSingleQueryTransactionResult
     */
    @Stability.Uncommitted
    public Mono<ReactiveSingleQueryTransactionResult> query(ReactiveScope scope, String statement, SingleQueryTransactionConfig queryOptions) {
        return Mono.defer(() -> {
            AtomicReference<ReactiveQueryResult> queryResult = new AtomicReference<>();
            return run((ctx) -> ctx.query(scope, statement, queryOptions.queryOptions(), true)
                    .doOnNext(qr -> queryResult.set(qr))
                    .then(), queryOptions.convert())
                    .map(result -> new ReactiveSingleQueryTransactionResult(result.log(), queryResult.get()));
        });
    }

    @Stability.Internal
    @Deprecated // Prefer setting TransactionConfigBuilder#testFactories now
    public void setAttemptContextFactory(AttemptContextFactory factory) {
        this.attemptContextFactory = factory;
    }
    public AttemptContextReactive newAttemptContextReactive(){
        PerTransactionConfig perConfig = PerTransactionConfigBuilder.create().build();
        MergedTransactionConfig merged = new MergedTransactionConfig(config, Optional.of(perConfig));

        TransactionContext overall = new TransactionContext(
            cleanup().clusterData().cluster().environment().requestTracer(),
            cleanup().clusterData().cluster().environment().eventBus(),
            UUID.randomUUID().toString(), now(), Duration.ZERO, merged);

        String txnId = UUID.randomUUID().toString();
        overall.LOGGER.info(configDebug(config, perConfig));
        return createAttemptContext(overall, merged, txnId);
    }

}
=======
///*
// * Copyright 2021 Couchbase, Inc.
// *
// * Licensed under the Apache License, Version 2.0 (the "License");
// * you may not use this file except in compliance with the License.
// * You may obtain a copy of the License at
// *
// *     http://www.apache.org/licenses/LICENSE-2.0
// *
// * Unless required by applicable law or agreed to in writing, software
// * distributed under the License is distributed on an "AS IS" BASIS,
// * WITHOUT WARRANTIES OR CONDITIONS OF ANY KIND, either express or implied.
// * See the License for the specific language governing permissions and
// * limitations under the License.
// */
//
//package com.couchbase.transactions;
//
//import com.couchbase.client.core.annotation.Stability;
//import com.couchbase.client.core.cnc.EventBus;
//import com.couchbase.client.core.retry.reactor.DefaultRetry;
//import com.couchbase.client.core.retry.reactor.Jitter;
//import com.couchbase.client.core.retry.reactor.RetryContext;
//import com.couchbase.client.java.Cluster;
//import com.couchbase.client.java.ReactiveCollection;
//import com.couchbase.client.java.ReactiveScope;
//import com.couchbase.client.java.json.JsonObject;
//import com.couchbase.client.java.query.ReactiveQueryResult;
//import com.couchbase.transactions.cleanup.ClusterData;
//import com.couchbase.transactions.cleanup.TransactionsCleanup;
//import com.couchbase.transactions.components.ATR;
//import com.couchbase.transactions.components.ActiveTransactionRecord;
//import com.couchbase.transactions.config.MergedTransactionConfig;
//import com.couchbase.transactions.config.PerTransactionConfig;
//import com.couchbase.transactions.config.PerTransactionConfigBuilder;
//import com.couchbase.transactions.config.SingleQueryTransactionConfig;
//import com.couchbase.transactions.config.SingleQueryTransactionConfigBuilder;
//import com.couchbase.transactions.config.TransactionConfig;
//import com.couchbase.transactions.deferred.TransactionSerializedContext;
//import com.couchbase.transactions.error.TransactionCommitAmbiguous;
//import com.couchbase.transactions.error.TransactionExpired;
//import com.couchbase.transactions.error.TransactionFailedException;
//import com.couchbase.transactions.error.internal.ErrorClasses;
//import com.couchbase.transactions.error.external.TransactionOperationFailed;
//import com.couchbase.transactions.forwards.Supported;
//import com.couchbase.transactions.log.EventBusPersistedLogger;
//import com.couchbase.transactions.log.PersistedLogWriter;
//import com.couchbase.transactions.log.TransactionLogEvent;
//import com.couchbase.transactions.support.AttemptContextFactory;
//import com.couchbase.transactions.support.AttemptState;
//import com.couchbase.transactions.support.OptionsWrapperUtil;
//import com.couchbase.transactions.util.DebugUtil;
//import reactor.core.publisher.Mono;
//import reactor.core.scheduler.Schedulers;
//
//import java.time.Duration;
//import java.time.temporal.ChronoUnit;
//import java.util.Objects;
//import java.util.Optional;
//import java.util.UUID;
//import java.util.concurrent.TimeUnit;
//import java.util.concurrent.atomic.AtomicReference;
//import java.util.function.Consumer;
//import java.util.function.Function;
//import java.util.function.Predicate;
//
//import static com.couchbase.transactions.error.internal.TransactionOperationFailedBuilder.createError;
//import static com.couchbase.transactions.log.PersistedLogWriter.MAX_LOG_ENTRIES_DEFAULT;
//import static com.couchbase.transactions.support.SpanWrapperUtil.DB_COUCHBASE_TRANSACTIONS;
//
///**
// * An asynchronous version of {@link Transactions}, allowing transactions to be created and run in an asynchronous
// * manner.
// * <p>
// * The main method to run transactions is {@link TransactionsReactive#run}.
// */
//public class TransactionsReactive {
//    static final int MAX_ATTEMPTS = 1000;
//    private final TransactionsCleanup cleanup;
//    private final TransactionConfig config;
//    private AttemptContextFactory attemptContextFactory;
//    private EventBusPersistedLogger persistedLogger;
//
//    /**
//     * This is package-private.  Applications should create a {@link Transactions} object instead, and then call {@link
//     * Transactions#reactive}.
//     */
//    static TransactionsReactive create(Cluster cluster, TransactionConfig config) {
//        return new TransactionsReactive(cluster, config);
//    }
//
//    private TransactionsReactive(Cluster cluster, TransactionConfig config) {
//        Objects.requireNonNull(cluster);
//        Objects.requireNonNull(config);
//
//        ClusterData clusterData = new ClusterData(cluster);
//        this.config = config;
//        this.attemptContextFactory = config.attemptContextFactory();
//        MergedTransactionConfig merged = new MergedTransactionConfig(config, Optional.empty());
//        cleanup = new TransactionsCleanup(merged, clusterData);
//
//        config.persistentLoggingCollection().ifPresent(collection -> {
//            PersistedLogWriter persistedLogWriter = new PersistedLogWriter(collection, MAX_LOG_ENTRIES_DEFAULT);
//            persistedLogger = new EventBusPersistedLogger(cluster.environment().eventBus(), persistedLogWriter, merged);
//        });
//    }
//
//
//    /**
//     * The main transactions 'engine', responsible for attempting the transaction logic as many times as required,
//     * until the transaction commits, is explicitly rolled back, or expires.
//     */
//    // TODO: changed from private to public.  package-protected plus an accessor would be ok to
//    public Mono<TransactionResult> executeTransaction(MergedTransactionConfig config,
//                                                       TransactionContext overall,
//                                                       Mono<ReactiveTransactionAttemptContext> transactionLogic) {
//        AtomicReference<Long> startTime = new AtomicReference<>();
//
//        return Mono.just(overall)
//
//                .subscribeOn(reactor.core.scheduler.Schedulers.elastic())
//
//                .doOnSubscribe(v -> {
//                    if (startTime.get() == null) startTime.set(System.nanoTime());
//                })
//
//                // Where the magic happens: execute the app's transaction logic
//                // A ReactiveTransactionAttemptContext gets created in here.  Rollback requires one of these (so it knows what
//                // to rollback), so only errors thrown inside this block can trigger rollback.
//                // So, expiry checks only get done inside this block.
//                .then(transactionLogic)
//
//                .flatMap(this::executeImplicitCommit)
//
//                // Track an attempt if non-error, and request that the attempt be cleaned up.  Similar logic is also
//                // done in executeHandleErrorsPreRetry.
//                .doOnNext(ctx -> executeAddAttemptAndCleanupRequest(config, overall, ctx))
//
//                // Track an attempt if error, and perform rollback if needed.
//                // All errors reaching here must be a `TransactionOperationFailed`.
//                .onErrorResume(err -> executeHandleErrorsPreRetry(config, overall, err))
//
//                // This is the main place to retry txns.  Feed all errors up to this centralised point.
//                // All errors reaching here must be a `TransactionOperationFailed`.
//                .retryWhen(executeCreateRetryWhen(overall))
//
//                // If we're here, then we've hit an error that we don't want to retry.
//                // Either raise some derivative of TransactionFailedException to the app, or return an ReactiveTransactionAttemptContext
//                // to return success (some errors result in success, e.g. TRANSACTION_FAILED_POST_COMMIT)
//                // All errors reaching here must be an `ErrorWrapper`.
//                .onErrorResume(err -> executeHandleErrorsPostRetry(overall, err))
//
//                .doOnError(err -> {
//                    if (config.logOnFailure() && !config.logDirectly()) {
//                        EventBus eventBus = cleanup.clusterData().cluster().environment().eventBus();
//                        overall.LOGGER.logs().forEach(log -> {
//                            eventBus.publish(new TransactionLogEvent(config.logOnFailureLevel(),
//                                    TransactionLogEvent.DEFAULT_CATEGORY, log.toString()));
//                        });
//                    }
//                })
//
//                // If we get here, success
//                .doOnSuccess(v ->
//                        overall.LOGGER.info("finished txn in %dus",
//                                TimeUnit.NANOSECONDS.toMicros(System.nanoTime() - startTime.get()))
//                )
//
//                // Safe to do single() as there will only ever be 1 result
//                .single()
//                .map(v -> createResultFromContext(overall));
//    }
//
//    private reactor.util.retry.Retry executeCreateRetryWhen(TransactionContext overall) {
//        Predicate<? super RetryContext<Object>> predicate = context -> {
//            Throwable exception = context.exception();
//
//            if (!(exception instanceof TransactionOperationFailed)) {
//                // A bug.  Only TransactionOperationFailed is allowed to reach here.
//                throw new IllegalStateException("Non-TransactionOperationFailed '" + DebugUtil.dbg(exception) + "' received during retry, this is a bug", exception);
//            }
//
//            TransactionOperationFailed e = (TransactionOperationFailed) exception;
//
//            overall.LOGGER.info("TransactionOperationFailed retryTransaction=%s", e.retryTransaction());
//
//            return e.retryTransaction();
//        };
//
//        return DefaultRetry.create(predicate)
//
//                .exponentialBackoff(Duration.of(1, ChronoUnit.MILLIS),
//                        Duration.of(2, ChronoUnit.MILLIS))
//
//                .doOnRetry(v -> overall.LOGGER.info("<>", "retrying transaction after backoff %dmillis", v.backoff().toMillis()))
//
//                // Add some jitter so two txns don't livelock each other
//                .jitter(Jitter.random())
//
//                // Really, this is a safety-guard.  The txn will be aborted when it expires.
//                .retryMax(MAX_ATTEMPTS)
//
//                .toReactorRetry();
//    }
//
//    private Mono<ReactiveTransactionAttemptContext> executeHandleErrorsPreRetry(MergedTransactionConfig config,
//                                                                     TransactionContext overall, Throwable err) {
//        if (!(err instanceof TransactionOperationFailed)) {
//            // A bug.  Only TransactionOperationFailed is allowed to reach here.
//            overall.LOGGER.warn("<>", "received non-TransactionOperationFailed error %s, unable to rollback as don't have " +
//                    "context", DebugUtil.dbg(err));
//            return Mono.error(new IllegalStateException("received non-TransactionOperationFailed error " + err.getClass().getName() + " in pre-retry", err));
//        }
//
//        Mono<Void> autoRollback = Mono.empty();
//        Mono<Void> cleanupReq = Mono.empty();
//
//        TransactionOperationFailed e = (TransactionOperationFailed) err;
//        ReactiveTransactionAttemptContext ctx = e.context();
//
//        overall.LOGGER.info("<>", "finishing attempt off after error '%s'", e);
//
//        if (e.autoRollbackAttempt()) {
//            // In queryMode we always ROLLBACK, as there is possibly delta table state to cleanup, and there may be an
//            // ATR - we don't know
//            if (ctx.state() == AttemptState.NOT_STARTED && !ctx.queryMode()) {
//                // This is a better way of doing [RETRY-ERR-NOATR] and likely means that the older logic for
//                // handling that won't trigger now
//                ctx.LOGGER.info(ctx.attemptId(), "told to auto-rollback but in NOT_STARTED state, so nothing to do - skipping rollback");
//            }
//            else {
//                ctx.LOGGER.info(ctx.attemptId(), "auto-rolling-back on error");
//
//                autoRollback = ctx.rollbackInternal(false);
//            }
//        } else {
//            ctx.LOGGER.info(ctx.attemptId(), "has been told to skip auto-rollback");
//        }
//
//        if (!config.runRegularAttemptsCleanupThread()) {
//            // Don't add a request to a queue that no-one will be processing
//            ctx.LOGGER.trace(ctx.attemptId(), "skipping addition of cleanup request on failure as regular cleanup disabled");
//        }
//        else {
//            cleanupReq = Mono.fromRunnable(() -> addCleanupRequestForContext(ctx));
//        }
//
//        Mono<Void> addAttempt = Mono.fromRunnable(() -> {
//            TransactionAttempt ta = TransactionAttempt.createFromContext(ctx, Optional.of(err));
//            overall.addAttempt(ta);
//            ctx.LOGGER.info(ctx.attemptId(), "added attempt %s after error", ta);
//        });
//
//        final Mono<Void> cleanupReqForLambda = cleanupReq;
//
//        return autoRollback
//                // See [Primary Operations] section in design document
//                .onErrorResume(er -> {
//                    overall.LOGGER.info("<>", "rollback failed with %s, raising original error but with retryTransaction turned off",
//                            DebugUtil.dbg(er));
//
//                    // Still want to add attempt and cleanup request
//                    return cleanupReqForLambda
//                            .then(addAttempt)
//                            .then(Mono.error(createError(e.context(), e.causingErrorClass())
//                                    .raiseException(e.toRaise())
//                                    .cause(e.getCause())
//                                    .build()));
//                })
//                .then(cleanupReqForLambda)
//                // Only want to add the attempt after doing the rollback, so the attempt has the correct state (hopefully
//                // ROLLED_BACK)
//                .then(addAttempt)
//                .then(Mono.defer(() -> {
//                    if (e.retryTransaction() && overall.hasExpiredClientSide()) {
//                        overall.LOGGER.info("<>", "original error planned to retry transaction, but it has subsequently expired");
//                        return Mono.error(createError(ctx, ErrorClasses.FAIL_EXPIRY)
//                                .doNotRollbackAttempt()
//                                .raiseException(TransactionOperationFailed.FinalErrorToRaise.TRANSACTION_EXPIRED)
//                                .build());
//                    }
//                    else {
//                        // Raise the error up the stack so the logic later can decide whether to retry the transaction
//                        overall.LOGGER.info("<>", "reraising original exception %s", DebugUtil.dbg(err));
//                        return Mono.error(err);
//                    }
//                }))
//                .doFinally(v -> ctx.span().failWith(e))
//                .thenReturn(ctx);
//    }
//
//    private Mono<ReactiveTransactionAttemptContext> executeHandleErrorsPostRetry(TransactionContext overall, Throwable err) {
//        if (!(err instanceof TransactionOperationFailed)) {
//            // A bug.  Only TransactionOperationFailed is allowed to reach here.
//            return Mono.error(new IllegalStateException("Non-TransactionOperationFailed '" + DebugUtil.dbg(err) + "' received, this is a bug"));
//        }
//
//        TransactionResult result = createResultFromContext(overall);
//        TransactionOperationFailed e = (TransactionOperationFailed) err;
//
//        if (e.toRaise() == TransactionOperationFailed.FinalErrorToRaise.TRANSACTION_FAILED_POST_COMMIT) {
//            e.context().LOGGER.info(e.context().attemptId(), "converted TRANSACTION_FAILED_POST_COMMIT to success, unstagingComplete() will be false");
//
//            return Mono.just(e.context());
//        }
//        else {
//            TransactionFailedException ret;
//
//            switch (e.toRaise()) {
//                case TRANSACTION_EXPIRED: {
//                    String msg = "Transaction has expired configured timeout of " + overall.expirationTime().toMillis() + "msecs.  The transaction is not committed.";
//                    ret = new TransactionExpired(e.getCause(), result, msg);
//                    break;
//                }
//                case TRANSACTION_COMMIT_AMBIGUOUS: {
//                    String msg = "It is ambiguous whether the transaction committed";
//                    ret = new TransactionCommitAmbiguous(e.getCause(), result, msg);
//                    break;
//                }
//                default:
//                    ret = new TransactionFailedException(e.getCause(), result);
//                    break;
//            }
//
//            e.context().LOGGER.info(e.context().attemptId(), "converted TransactionOperationFailed %s to final error %s",
//                    e.toRaise(), ret);
//
//            return Mono.error(ret);
//        }
//    }
//
//    private void executeAddAttemptAndCleanupRequest(MergedTransactionConfig config, TransactionContext overall,
//                                                    ReactiveTransactionAttemptContext ctx) {
//        TransactionAttempt ta = TransactionAttempt.createFromContext(ctx, Optional.empty());
//        overall.addAttempt(ta);
//        ctx.LOGGER.info(ctx.attemptId(), "added attempt %s after success", ta);
//
//        if (config.runRegularAttemptsCleanupThread()) {
//            addCleanupRequestForContext(ctx);
//        } else {
//            ctx.LOGGER.trace(ctx.attemptId(), "skipping addition of cleanup request on success");
//        }
//
//        ctx.span().finish();
//    }
//
//    private Mono<ReactiveTransactionAttemptContext> executeImplicitCommit(ReactiveTransactionAttemptContext ctx) {
//        return Mono.defer(() -> {
//            // If app has not explicitly performed a commit, assume they want to do so anyway
//            if (!ctx.isDone()) {
//                if (ctx.serialized().isPresent()) {
//                    return Mono.just(ctx);
//                } else {
//                    ctx.LOGGER.trace(ctx.attemptId(), "doing implicit commit");
//
//                    return ctx.commit()
//                            .then(Mono.just(ctx))
//                            .onErrorResume(err -> Mono.error(TransactionOperationFailed.convertToOperationFailedIfNeeded(err, ctx)));
//                }
//            } else {
//                return Mono.just(ctx);
//            }
//        });
//    }
//
//    // TODO: changed from package-protected to public (could have just used an accessor class in same package)
//    public ReactiveTransactionAttemptContext createAttemptContext(TransactionContext overall,
//                                                MergedTransactionConfig config,
//                                                String attemptId) {
//        // null only happens in testing with Mockito, harmless
//        if (overall != null) {
//            return attemptContextFactory.create(overall, config, attemptId, this, Optional.of(overall.span()));
//        } else {
//            return null;
//        }
//    }
//
//    /**
//     * Runs the supplied transactional logic until success or failure.
//     * <p>
//     * This is the asynchronous version of {@link Transactions#run}, so to cover the differences:
//     * <ul>
//     * <li>The transaction logic is supplied with a {@link ReactiveTransactionAttemptContext}, which contains asynchronous
//     * methods to allow it to read, mutate, insert and delete documents, as well as commit or rollback the
//     * transactions.</li>
//     * <li>The transaction logic should run these methods as a Reactor chain.</li>
//     * <li>The transaction logic should return a <code>Mono{@literal <}Void{@literal >}</code>.  Any
//     * <code>Flux</code> or <code>Mono</code> can be converted to a <code>Mono{@literal <}Void{@literal >}</code> by
//     * calling <code>.then()</code> on it.</li>
//     * <li>This method returns a <code>Mono{@literal <}TransactionResult{@literal >}</code>, which should be handled
//     * as a normal Reactor Mono.</li>
//     * </ul>
//     *
//     * @param transactionLogic the application's transaction logic
//     * @param perConfig        the configuration to use for this transaction
//     * @return there is no need to check the returned {@link TransactionResult}, as success is implied by the lack of a
//     * thrown exception.  It contains information useful only for debugging and logging.
//     * @throws TransactionFailedException or a derived exception if the transaction fails to commit for any reason, possibly
//     *                           after multiple retries.  The exception contains further details of the error.  Not
//     */
//    public Mono<TransactionResult> run(Function<ReactiveTransactionAttemptContext, Mono<Void>> transactionLogic,
//                                       PerTransactionConfig perConfig) {
//        return Mono.defer(() -> {
//            MergedTransactionConfig merged = new MergedTransactionConfig(config, Optional.of(perConfig));
//
//            TransactionContext overall =
//                    new TransactionContext(cleanup.clusterData().cluster().environment().requestTracer(),
//                            cleanup.clusterData().cluster().environment().eventBus(),
//                            UUID.randomUUID().toString(),
//                            now(),
//                            Duration.ZERO,
//                            merged);
//            AtomicReference<Long> startTime = new AtomicReference<>(0L);
//
//            Mono<ReactiveTransactionAttemptContext> ob = Mono.fromCallable(() -> {
//                String txnId = UUID.randomUUID().toString();
//                overall.LOGGER.info(configDebug(config, perConfig));
//                return createAttemptContext(overall, merged, txnId);
//            }).flatMap(ctx -> {
//                ctx.LOGGER.info("starting attempt %d/%s/%s",
//                        overall.numAttempts(), ctx.transactionId(), ctx.attemptId());
//                Mono<Void> result = transactionLogic.apply(ctx);
//                return result
//                        .onErrorResume(err -> {
//                            ctx.LOGGER.info(ctx.attemptId(), "caught exception '%s' in async, rethrowing", err);
//                            logElidedStacktrace(ctx, err);
//
//                            return Mono.error(TransactionOperationFailed.convertToOperationFailedIfNeeded(err, ctx));
//                        })
//                        .thenReturn(ctx);
//            }).doOnSubscribe(v -> startTime.set(System.nanoTime()))
//                    .doOnNext(v -> v.LOGGER.trace(v.attemptId(), "finished attempt %d in %sms",
//                            overall.numAttempts(), (System.nanoTime() - startTime.get()) / 1_000_000));
//
//            return executeTransaction(merged, overall, ob)
//                    .doOnNext(v -> overall.span().finish())
//                    .doOnError(err -> overall.span().failWith(err));
//        });
//    }
//
//    // Printing the stacktrace is expensive in terms of log noise, but has been a life saver on many debugging
//    // encounters.  Strike a balance by eliding the more useless elements.
//    // TODO: changed from private to public
//    public void logElidedStacktrace(ReactiveTransactionAttemptContext ctx, Throwable err) {
//        DebugUtil.fetchElidedStacktrace(err, (s) -> ctx.LOGGER.info(ctx.attemptId(), "          " + s.toString()));
//    }
//
//    // TODO: changed from private to public
//    public static String configDebug(TransactionConfig config, PerTransactionConfig perConfig) {
//        StringBuilder sb = new StringBuilder();
//        sb.append("library version: ");
//        sb.append(TransactionsReactive.class.getPackage().getImplementationVersion());
//        sb.append(" config: ");
//        sb.append("atrs=");
//        sb.append(config.numAtrs());
//        sb.append(", metadataCollection=");
//        sb.append(config.metadataCollection());
//        sb.append(", expiry=");
//        sb.append(perConfig.expirationTime().orElse(config.transactionExpirationTime()).toMillis());
//        sb.append("msecs durability=");
//        sb.append(config.durabilityLevel());
//        sb.append(" per-txn config=");
//        sb.append(" durability=");
//        sb.append(perConfig.durabilityLevel());
//        sb.append(", supported=");
//        sb.append(Supported.SUPPORTED);
//        return sb.toString();
//    }
//
//    /**
//     * Convenience overload that runs {@link TransactionsReactive#run} with a default <code>PerTransactionConfig</code>.
//     */
//    public Mono<TransactionResult> run(Function<ReactiveTransactionAttemptContext, Mono<Void>> transactionLogic) {
//        return run(transactionLogic, PerTransactionConfigBuilder.create().build());
//    }
//
//    @Stability.Volatile
//    public Mono<TransactionResult> commit(TransactionSerializedContext serialized, PerTransactionConfig perConfig) {
//        return deferred(serialized,
//                perConfig,
//                // Nothing to actually do, just want the implicit commit
//                (ctx) -> Mono.empty());
//    }
//
//    @Stability.Volatile
//    public Mono<TransactionResult> rollback(TransactionSerializedContext serialized, PerTransactionConfig perConfig) {
//        return deferred(serialized,
//                perConfig,
//                (ctx) -> ctx.rollback());
//    }
//
//    @Stability.Volatile
//    private Mono<TransactionResult> deferred(TransactionSerializedContext serialized,
//                                             PerTransactionConfig perConfig,
//                                             Function<ReactiveTransactionAttemptContext, Mono<Void>> initial) {
//        MergedTransactionConfig merged = new MergedTransactionConfig(config, Optional.of(perConfig));
//        JsonObject hydrated = JsonObject.fromJson(serialized.encodeAsString());
//
//        String atrBucket = hydrated.getString("atrBucket");
//        String atrScope = hydrated.getString("atrScope");
//        String atrCollectionName = hydrated.getString("atrCollection");
//        String atrId = hydrated.getString("atrId");
//        ReactiveCollection atrCollection = cleanup.clusterData()
//                .getBucketFromName(atrBucket)
//                .scope(atrScope)
//                .collection(atrCollectionName);
//
//        return ActiveTransactionRecord.getAtr(atrCollection,
//                                atrId,
//                                OptionsWrapperUtil.kvTimeoutNonMutating(merged, atrCollection.core()),
//                                null)
//
//                .flatMap(atrOpt -> {
//                    if (!atrOpt.isPresent()) {
//                        return Mono.error(new IllegalStateException(String.format("ATR %s/%s could not be found",
//                                atrBucket, atrId)));
//                    }
//                    else {
//                        ATR atr = atrOpt.get();
//
//                        // Note startTimeServerMillis is written with ${Mutation.CAS} while currentTimeServer
//                        // could have come from $vbucket.HLC and is hence one-second granularity.  So, this is a
//                        // somewhat imperfect comparison.
//                        Duration currentTimeServer = Duration.ofNanos(atr.cas());
//                        Duration startTimeServer = Duration.ofMillis(hydrated.getLong("startTimeServerMillis"));
//
//                        // This includes the time elapsed during the first part of the transaction, plus any time
//                        // elapsed during the period the transaction was expired.  Total time since the transaction
//                        // began, basically.
//                        Duration timeElapsed = currentTimeServer.minus(startTimeServer);
//
//                        TransactionContext overall =
//                                new TransactionContext(cleanup.clusterData().cluster().environment().requestTracer(),
//                                        cleanup.clusterData().cluster().environment().eventBus(),
//                                        UUID.randomUUID().toString(),
//                                        Duration.ofNanos(System.nanoTime()),
//                                        timeElapsed,
//                                        merged);
//                        AtomicReference<Long> startTime = new AtomicReference<>(0L);
//
//                        overall.LOGGER.info("elapsed time = %dmsecs (ATR start time %dmsecs, current ATR time %dmsecs)",
//                                timeElapsed.toMillis(), startTimeServer.toMillis(), currentTimeServer.toMillis());
//
//                        Mono<ReactiveTransactionAttemptContext> ob = Mono.defer(() -> {
//                            ReactiveTransactionAttemptContext ctx = attemptContextFactory.createFrom(hydrated, overall, merged, this);
//                            ctx.LOGGER.info("starting attempt %d/%s/%s",
//                                    overall.numAttempts(), ctx.transactionId(), ctx.attemptId());
//                            ctx.LOGGER.info(configDebug(config, perConfig));
//
//                            return initial.apply(ctx)
//
//                                    // TXNJ-50: Make sure we run user's blocking logic on a scheduler that can take it
//                                    .subscribeOn(Schedulers.elastic())
//
//                                    .onErrorResume(err -> {
//                                        ctx.LOGGER.info(ctx.attemptId(), "caught exception '%s' in deferred, rethrowing",
//                                                err);
//
//                                        logElidedStacktrace(ctx, err);
//
//                                        return Mono.error(TransactionOperationFailed.convertToOperationFailedIfNeeded(err, ctx));
//                                    })
//
//                                    .doOnSubscribe(v -> startTime.set(System.nanoTime()))
//
//                                    .doOnNext(v -> {
//                                        ctx.LOGGER.trace(ctx.attemptId(), "finished attempt %d in %sms",
//                                                overall.numAttempts(), (System.nanoTime() - startTime.get()) / 1_000_000);
//                                    })
//
//                                    .thenReturn(ctx);
//                        });
//
//                        return executeTransaction(merged, overall, ob)
//                                .doOnNext(v -> overall.span().attribute(DB_COUCHBASE_TRANSACTIONS + "retries", overall.numAttempts()).finish())
//                                .doOnError(err -> overall.span().attribute(DB_COUCHBASE_TRANSACTIONS + "retries", overall.numAttempts()).failWith(err));
//                    }
//                });
//    }
//
//    Mono<TransactionResult> runBlocking(Consumer<TransactionAttemptContext> txnLogic, PerTransactionConfig perConfig) {
//        return Mono.defer(() -> {
//            MergedTransactionConfig merged = new MergedTransactionConfig(config, Optional.of(perConfig));
//            TransactionContext overall =
//                    new TransactionContext(cleanup.clusterData().cluster().environment().requestTracer(),
//                            cleanup.clusterData().cluster().environment().eventBus(),
//                            UUID.randomUUID().toString(),
//                            now(),
//                            Duration.ZERO,
//                            merged);
//            AtomicReference<Long> startTime = new AtomicReference<>(0L);
//            overall.LOGGER.info(configDebug(config, perConfig));
//
//            Mono<ReactiveTransactionAttemptContext> ob = Mono.defer(() -> {
//                String txnId = UUID.randomUUID().toString();
//                ReactiveTransactionAttemptContext ctx = createAttemptContext(overall, merged, txnId);
//                TransactionAttemptContext ctxBlocking = new TransactionAttemptContext(ctx);
//                ctx.LOGGER.info("starting attempt %d/%s/%s",
//                        overall.numAttempts(), ctx.transactionId(), ctx.attemptId());
//
//                return Mono.fromRunnable(() -> txnLogic.accept(ctxBlocking))
//
//                        // TXNJ-50: Make sure we run user's blocking logic on a scheduler that can take it
//                        .subscribeOn(Schedulers.elastic())
//
//                        .onErrorResume(err -> {
//                            ctx.LOGGER.info(ctx.attemptId(), "caught exception '%s' in runBlocking, rethrowing", err);
//
//                            logElidedStacktrace(ctx, err);
//
//                            return Mono.error(TransactionOperationFailed.convertToOperationFailedIfNeeded(err, ctx));
//                        })
//
//                        .doOnSubscribe(v -> startTime.set(System.nanoTime()))
//
//                        .doOnNext(v -> {
//                            ctx.LOGGER.trace(ctx.attemptId(), "finished attempt %d in %sms",
//                                    overall.numAttempts(), (System.nanoTime() - startTime.get()) / 1_000_000);
//                        })
//
//                        .thenReturn(ctx);
//            });
//
//            return executeTransaction(merged, overall, ob)
//                    .doOnNext(v -> overall.span().attribute(DB_COUCHBASE_TRANSACTIONS + "retries", overall.numAttempts()).finish())
//                    .doOnError(err -> overall.span().attribute(DB_COUCHBASE_TRANSACTIONS + "retries", overall.numAttempts()).failWith(err));
//        });
//    }
//
//    public TransactionConfig config() {
//        return config;
//    }
//
//    private static Duration now() {
//        return Duration.of(System.nanoTime(), ChronoUnit.NANOS);
//    }
//
//    TransactionsCleanup cleanup() {
//        return cleanup;
//    }
//
//    private void addCleanupRequestForContext(ReactiveTransactionAttemptContext ctx) {
//        // Whether the txn was successful or not, still want to clean it up
//        if (ctx.queryMode()) {
//            ctx.LOGGER.info(ctx.attemptId(), "Skipping cleanup request as in query mode");
//        }
//        else if (ctx.serialized().isPresent()) {
//            ctx.LOGGER.info(ctx.attemptId(), "Skipping cleanup request as deferred transaction");
//        }
//        else if (ctx.atrId().isPresent() && ctx.atrCollection().isPresent()) {
//            switch (ctx.state()) {
//                case NOT_STARTED:
//                case COMPLETED:
//                case ROLLED_BACK:
//                    ctx.LOGGER.trace(ctx.attemptId(), "Skipping addition of cleanup request in state %s", ctx.state());
//                    break;
//                default:
//                    ctx.LOGGER.trace(ctx.attemptId(), "Adding cleanup request for %s/%s",
//                            ctx.atrCollection().get().name(), ctx.atrId().get());
//
//                    cleanup.add(ctx.createCleanupRequest());
//            }
//        } else {
//            // No ATR entry to remove
//            ctx.LOGGER.trace(ctx.attemptId(), "Skipping cleanup request as no ATR entry to remove (due to no " +
//                    "mutations)");
//        }
//    }
//
//    private static TransactionResult createResultFromContext(TransactionContext overall) {
//        return new TransactionResult(overall.attempts(),
//                overall.LOGGER,
//                Duration.of(System.nanoTime() - overall.startTimeClient().toNanos(), ChronoUnit.NANOS),
//                overall.transactionId(),
//                overall.serialized());
//    }
//
//    /**
//     * Performs a single query transaction, with default configuration.
//     *
//     * @param statement the statement to execute.
//     * @return a ReactiveSingleQueryTransactionResult
//     */
//    @Stability.Uncommitted
//    public Mono<ReactiveSingleQueryTransactionResult> query(String statement) {
//        return query(null, statement, SingleQueryTransactionConfigBuilder.create().build());
//    }
//
//    /**
//     * Performs a single query transaction, with a custom configuration.
//     *
//     * @param statement the statement to execute.
//     * @param queryOptions configuration options.
//     * @return a ReactiveSingleQueryTransactionResult
//     */
//    @Stability.Uncommitted
//    public Mono<ReactiveSingleQueryTransactionResult> query(String statement, SingleQueryTransactionConfig queryOptions) {
//        return query(null, statement, queryOptions);
//    }
//
//    /**
//     * Performs a single query transaction, with a scope context and default configuration.
//     *
//     * @param statement the statement to execute.
//     * @param scope the query will be executed in the context of this scope, so it can refer to a collection on this scope
//     *              rather than needed to provide the full keyspace.
//     * @return a ReactiveSingleQueryTransactionResult
//     */
//    @Stability.Uncommitted
//    public Mono<ReactiveSingleQueryTransactionResult> query(ReactiveScope scope, String statement) {
//        return query(scope, statement, SingleQueryTransactionConfigBuilder.create().build());
//    }
//
//    /**
//     * Performs a single query transaction, with a scope context and custom configuration.
//     *
//     * @param statement the statement to execute.
//     * @param scope the query will be executed in the context of this scope, so it can refer to a collection on this scope
//     *              rather than needed to provide the full keyspace.
//     * @param queryOptions configuration options.
//     * @return a ReactiveSingleQueryTransactionResult
//     */
//    @Stability.Uncommitted
//    public Mono<ReactiveSingleQueryTransactionResult> query(ReactiveScope scope, String statement, SingleQueryTransactionConfig queryOptions) {
//        return Mono.defer(() -> {
//            AtomicReference<ReactiveQueryResult> queryResult = new AtomicReference<>();
//            return run((ctx) -> ctx.query(scope, statement, queryOptions.queryOptions(), true)
//                    .doOnNext(qr -> queryResult.set(qr))
//                    .then(), queryOptions.convert())
//                    .map(result -> new ReactiveSingleQueryTransactionResult(result.log(), queryResult.get()));
//        });
//    }
//
//    @Stability.Internal
//    @Deprecated // Prefer setting TransactionConfigBuilder#testFactories now
//    public void setAttemptContextFactory(AttemptContextFactory factory) {
//        this.attemptContextFactory = factory;
//    }
//    public ReactiveTransactionAttemptContext newAttemptContextReactive(){
//        PerTransactionConfig perConfig = PerTransactionConfigBuilder.create().build();
//        MergedTransactionConfig merged = new MergedTransactionConfig(config, Optional.of(perConfig));
//
//        TransactionContext overall = new TransactionContext(
//            cleanup().clusterData().cluster().environment().requestTracer(),
//            cleanup().clusterData().cluster().environment().eventBus(),
//            UUID.randomUUID().toString(), now(), Duration.ZERO, merged);
//
//        String txnId = UUID.randomUUID().toString();
//        overall.LOGGER.info(configDebug(config, perConfig));
//        return createAttemptContext(overall, merged, txnId);
//    }
//
//}
>>>>>>> b6989d83
<|MERGE_RESOLUTION|>--- conflicted
+++ resolved
@@ -1,758 +1,3 @@
-<<<<<<< HEAD
-/*
- * Copyright 2021 Couchbase, Inc.
- *
- * Licensed under the Apache License, Version 2.0 (the "License");
- * you may not use this file except in compliance with the License.
- * You may obtain a copy of the License at
- *
- *     http://www.apache.org/licenses/LICENSE-2.0
- *
- * Unless required by applicable law or agreed to in writing, software
- * distributed under the License is distributed on an "AS IS" BASIS,
- * WITHOUT WARRANTIES OR CONDITIONS OF ANY KIND, either express or implied.
- * See the License for the specific language governing permissions and
- * limitations under the License.
- */
-
-package com.couchbase.transactions;
-
-import com.couchbase.client.core.annotation.Stability;
-import com.couchbase.client.core.cnc.EventBus;
-import com.couchbase.client.core.retry.reactor.DefaultRetry;
-import com.couchbase.client.core.retry.reactor.Jitter;
-import com.couchbase.client.core.retry.reactor.RetryContext;
-import com.couchbase.client.java.Cluster;
-import com.couchbase.client.java.ReactiveCollection;
-import com.couchbase.client.java.ReactiveScope;
-import com.couchbase.client.java.json.JsonObject;
-import com.couchbase.client.java.query.ReactiveQueryResult;
-import com.couchbase.transactions.cleanup.ClusterData;
-import com.couchbase.transactions.cleanup.TransactionsCleanup;
-import com.couchbase.transactions.components.ATR;
-import com.couchbase.transactions.components.ActiveTransactionRecord;
-import com.couchbase.transactions.config.MergedTransactionConfig;
-import com.couchbase.transactions.config.PerTransactionConfig;
-import com.couchbase.transactions.config.PerTransactionConfigBuilder;
-import com.couchbase.transactions.config.SingleQueryTransactionConfig;
-import com.couchbase.transactions.config.SingleQueryTransactionConfigBuilder;
-import com.couchbase.transactions.config.TransactionConfig;
-import com.couchbase.transactions.deferred.TransactionSerializedContext;
-import com.couchbase.transactions.error.TransactionCommitAmbiguous;
-import com.couchbase.transactions.error.TransactionExpired;
-import com.couchbase.transactions.error.TransactionFailed;
-import com.couchbase.transactions.error.internal.ErrorClasses;
-import com.couchbase.transactions.error.external.TransactionOperationFailed;
-import com.couchbase.transactions.forwards.Supported;
-import com.couchbase.transactions.log.EventBusPersistedLogger;
-import com.couchbase.transactions.log.PersistedLogWriter;
-import com.couchbase.transactions.log.TransactionLogEvent;
-import com.couchbase.transactions.support.AttemptContextFactory;
-import com.couchbase.transactions.support.AttemptStates;
-import com.couchbase.transactions.support.OptionsWrapperUtil;
-import com.couchbase.transactions.util.DebugUtil;
-import reactor.core.publisher.Mono;
-import reactor.core.scheduler.Schedulers;
-
-import java.time.Duration;
-import java.time.temporal.ChronoUnit;
-import java.util.Objects;
-import java.util.Optional;
-import java.util.UUID;
-import java.util.concurrent.TimeUnit;
-import java.util.concurrent.atomic.AtomicReference;
-import java.util.function.Consumer;
-import java.util.function.Function;
-import java.util.function.Predicate;
-
-import static com.couchbase.transactions.error.internal.TransactionOperationFailedBuilder.createError;
-import static com.couchbase.transactions.log.PersistedLogWriter.MAX_LOG_ENTRIES_DEFAULT;
-import static com.couchbase.transactions.support.SpanWrapperUtil.DB_COUCHBASE_TRANSACTIONS;
-
-/**
- * An asynchronous version of {@link Transactions}, allowing transactions to be created and run in an asynchronous
- * manner.
- * <p>
- * The main method to run transactions is {@link TransactionsReactive#run}.
- */
-public class TransactionsReactive {
-    static final int MAX_ATTEMPTS = 1000;
-    private final TransactionsCleanup cleanup;
-    private final TransactionConfig config;
-    private AttemptContextFactory attemptContextFactory;
-    private EventBusPersistedLogger persistedLogger;
-
-    /**
-     * This is package-private.  Applications should create a {@link Transactions} object instead, and then call {@link
-     * Transactions#reactive}.
-     */
-    static TransactionsReactive create(Cluster cluster, TransactionConfig config) {
-        return new TransactionsReactive(cluster, config);
-    }
-
-    private TransactionsReactive(Cluster cluster, TransactionConfig config) {
-        Objects.requireNonNull(cluster);
-        Objects.requireNonNull(config);
-
-        ClusterData clusterData = new ClusterData(cluster);
-        this.config = config;
-        this.attemptContextFactory = config.attemptContextFactory();
-        MergedTransactionConfig merged = new MergedTransactionConfig(config, Optional.empty());
-        cleanup = new TransactionsCleanup(merged, clusterData);
-
-        config.persistentLoggingCollection().ifPresent(collection -> {
-            PersistedLogWriter persistedLogWriter = new PersistedLogWriter(collection, MAX_LOG_ENTRIES_DEFAULT);
-            persistedLogger = new EventBusPersistedLogger(cluster.environment().eventBus(), persistedLogWriter, merged);
-        });
-    }
-
-
-    /**
-     * The main transactions 'engine', responsible for attempting the transaction logic as many times as required,
-     * until the transaction commits, is explicitly rolled back, or expires.
-     */
-    // TODO: changed from private to public.  package-protected plus an accessor would be ok to
-    public Mono<TransactionResult> executeTransaction(MergedTransactionConfig config,
-                                                       TransactionContext overall,
-                                                       Mono<AttemptContextReactive> transactionLogic) {
-        AtomicReference<Long> startTime = new AtomicReference<>();
-
-        return Mono.just(overall)
-
-                .subscribeOn(reactor.core.scheduler.Schedulers.elastic())
-
-                .doOnSubscribe(v -> {
-                    if (startTime.get() == null) startTime.set(System.nanoTime());
-                })
-
-                // Where the magic happens: execute the app's transaction logic
-                // A AttemptContextReactive gets created in here.  Rollback requires one of these (so it knows what
-                // to rollback), so only errors thrown inside this block can trigger rollback.
-                // So, expiry checks only get done inside this block.
-                .then(transactionLogic)
-
-                .flatMap(this::executeImplicitCommit)
-
-                // Track an attempt if non-error, and request that the attempt be cleaned up.  Similar logic is also
-                // done in executeHandleErrorsPreRetry.
-                .doOnNext(ctx -> executeAddAttemptAndCleanupRequest(config, overall, ctx))
-
-                // Track an attempt if error, and perform rollback if needed.
-                // All errors reaching here must be a `TransactionOperationFailed`.
-                .onErrorResume(err -> executeHandleErrorsPreRetry(config, overall, err))
-
-                // This is the main place to retry txns.  Feed all errors up to this centralised point.
-                // All errors reaching here must be a `TransactionOperationFailed`.
-                .retryWhen(executeCreateRetryWhen(overall))
-
-                // If we're here, then we've hit an error that we don't want to retry.
-                // Either raise some derivative of TransactionFailed to the app, or return an AttemptContextReactive
-                // to return success (some errors result in success, e.g. TRANSACTION_FAILED_POST_COMMIT)
-                // All errors reaching here must be an `ErrorWrapper`.
-                .onErrorResume(err -> executeHandleErrorsPostRetry(overall, err))
-
-                .doOnError(err -> {
-                    if (config.logOnFailure() && !config.logDirectly()) {
-                        EventBus eventBus = cleanup.clusterData().cluster().environment().eventBus();
-                        overall.LOGGER.logs().forEach(log -> {
-                            eventBus.publish(new TransactionLogEvent(config.logOnFailureLevel(),
-                                    TransactionLogEvent.DEFAULT_CATEGORY, log.toString()));
-                        });
-                    }
-                })
-
-                // If we get here, success
-                .doOnSuccess(v ->
-                        overall.LOGGER.info("finished txn in %dus",
-                                TimeUnit.NANOSECONDS.toMicros(System.nanoTime() - startTime.get()))
-                )
-
-                // Safe to do single() as there will only ever be 1 result
-                .single()
-                .map(v -> createResultFromContext(overall));
-    }
-
-    private reactor.util.retry.Retry executeCreateRetryWhen(TransactionContext overall) {
-        Predicate<? super RetryContext<Object>> predicate = context -> {
-            Throwable exception = context.exception();
-
-            if (!(exception instanceof TransactionOperationFailed)) {
-                // A bug.  Only TransactionOperationFailed is allowed to reach here.
-                throw new IllegalStateException("Non-TransactionOperationFailed '" + DebugUtil.dbg(exception) + "' received during retry, this is a bug", exception);
-            }
-
-            TransactionOperationFailed e = (TransactionOperationFailed) exception;
-
-            overall.LOGGER.info("TransactionOperationFailed retryTransaction=%s", e.retryTransaction());
-
-            return e.retryTransaction();
-        };
-
-        return DefaultRetry.create(predicate)
-
-                .exponentialBackoff(Duration.of(1, ChronoUnit.MILLIS),
-                        Duration.of(2, ChronoUnit.MILLIS))
-
-                .doOnRetry(v -> overall.LOGGER.info("<>", "retrying transaction after backoff %dmillis", v.backoff().toMillis()))
-
-                // Add some jitter so two txns don't livelock each other
-                .jitter(Jitter.random())
-
-                // Really, this is a safety-guard.  The txn will be aborted when it expires.
-                .retryMax(MAX_ATTEMPTS)
-
-                .toReactorRetry();
-    }
-
-    private Mono<AttemptContextReactive> executeHandleErrorsPreRetry(MergedTransactionConfig config,
-                                                                     TransactionContext overall, Throwable err) {
-        if (!(err instanceof TransactionOperationFailed)) {
-            // A bug.  Only TransactionOperationFailed is allowed to reach here.
-            overall.LOGGER.warn("<>", "received non-TransactionOperationFailed error %s, unable to rollback as don't have " +
-                    "context", DebugUtil.dbg(err));
-            return Mono.error(new IllegalStateException("received non-TransactionOperationFailed error " + err.getClass().getName() + " in pre-retry", err));
-        }
-
-        Mono<Void> autoRollback = Mono.empty();
-        Mono<Void> cleanupReq = Mono.empty();
-
-        TransactionOperationFailed e = (TransactionOperationFailed) err;
-        AttemptContextReactive ctx = e.context();
-
-        overall.LOGGER.info("<>", "finishing attempt off after error '%s'", e);
-
-        if (e.autoRollbackAttempt()) {
-            // In queryMode we always ROLLBACK, as there is possibly delta table state to cleanup, and there may be an
-            // ATR - we don't know
-            if (ctx.state() == AttemptStates.NOT_STARTED && !ctx.queryMode()) {
-                // This is a better way of doing [RETRY-ERR-NOATR] and likely means that the older logic for
-                // handling that won't trigger now
-                ctx.LOGGER.info(ctx.attemptId(), "told to auto-rollback but in NOT_STARTED state, so nothing to do - skipping rollback");
-            }
-            else {
-                ctx.LOGGER.info(ctx.attemptId(), "auto-rolling-back on error");
-
-                autoRollback = ctx.rollbackInternal(false);
-            }
-        } else {
-            ctx.LOGGER.info(ctx.attemptId(), "has been told to skip auto-rollback");
-        }
-
-        if (!config.runRegularAttemptsCleanupThread()) {
-            // Don't add a request to a queue that no-one will be processing
-            ctx.LOGGER.trace(ctx.attemptId(), "skipping addition of cleanup request on failure as regular cleanup disabled");
-        }
-        else {
-            cleanupReq = Mono.fromRunnable(() -> addCleanupRequestForContext(ctx));
-        }
-
-        Mono<Void> addAttempt = Mono.fromRunnable(() -> {
-            TransactionAttempt ta = TransactionAttempt.createFromContext(ctx, Optional.of(err));
-            overall.addAttempt(ta);
-            ctx.LOGGER.info(ctx.attemptId(), "added attempt %s after error", ta);
-        });
-
-        final Mono<Void> cleanupReqForLambda = cleanupReq;
-
-        return autoRollback
-                // See [Primary Operations] section in design document
-                .onErrorResume(er -> {
-                    overall.LOGGER.info("<>", "rollback failed with %s, raising original error but with retryTransaction turned off",
-                            DebugUtil.dbg(er));
-
-                    // Still want to add attempt and cleanup request
-                    return cleanupReqForLambda
-                            .then(addAttempt)
-                            .then(Mono.error(createError(e.context(), e.causingErrorClass())
-                                    .raiseException(e.toRaise())
-                                    .cause(e.getCause())
-                                    .build()));
-                })
-                .then(cleanupReqForLambda)
-                // Only want to add the attempt after doing the rollback, so the attempt has the correct state (hopefully
-                // ROLLED_BACK)
-                .then(addAttempt)
-                .then(Mono.defer(() -> {
-                    if (e.retryTransaction() && overall.hasExpiredClientSide()) {
-                        overall.LOGGER.info("<>", "original error planned to retry transaction, but it has subsequently expired");
-                        return Mono.error(createError(ctx, ErrorClasses.FAIL_EXPIRY)
-                                .doNotRollbackAttempt()
-                                .raiseException(TransactionOperationFailed.FinalErrorToRaise.TRANSACTION_EXPIRED)
-                                .build());
-                    }
-                    else {
-                        // Raise the error up the stack so the logic later can decide whether to retry the transaction
-                        overall.LOGGER.info("<>", "reraising original exception %s", DebugUtil.dbg(err));
-                        return Mono.error(err);
-                    }
-                }))
-                .doFinally(v -> ctx.span().failWith(e))
-                .thenReturn(ctx);
-    }
-
-    private Mono<AttemptContextReactive> executeHandleErrorsPostRetry(TransactionContext overall, Throwable err) {
-        if (!(err instanceof TransactionOperationFailed)) {
-            // A bug.  Only TransactionOperationFailed is allowed to reach here.
-            return Mono.error(new IllegalStateException("Non-TransactionOperationFailed '" + DebugUtil.dbg(err) + "' received, this is a bug"));
-        }
-
-        TransactionResult result = createResultFromContext(overall);
-        TransactionOperationFailed e = (TransactionOperationFailed) err;
-
-        if (e.toRaise() == TransactionOperationFailed.FinalErrorToRaise.TRANSACTION_FAILED_POST_COMMIT) {
-            e.context().LOGGER.info(e.context().attemptId(), "converted TRANSACTION_FAILED_POST_COMMIT to success, unstagingComplete() will be false");
-
-            return Mono.just(e.context());
-        }
-        else {
-            TransactionFailed ret;
-
-            switch (e.toRaise()) {
-                case TRANSACTION_EXPIRED: {
-                    String msg = "Transaction has expired configured timeout of " + overall.expirationTime().toMillis() + "msecs.  The transaction is not committed.";
-                    ret = new TransactionExpired(e.getCause(), result, msg);
-                    break;
-                }
-                case TRANSACTION_COMMIT_AMBIGUOUS: {
-                    String msg = "It is ambiguous whether the transaction committed";
-                    ret = new TransactionCommitAmbiguous(e.getCause(), result, msg);
-                    break;
-                }
-                default:
-                    ret = new TransactionFailed(e.getCause(), result);
-                    break;
-            }
-
-            e.context().LOGGER.info(e.context().attemptId(), "converted TransactionOperationFailed %s to final error %s",
-                    e.toRaise(), ret);
-
-            return Mono.error(ret);
-        }
-    }
-
-    private void executeAddAttemptAndCleanupRequest(MergedTransactionConfig config, TransactionContext overall,
-                                                    AttemptContextReactive ctx) {
-        TransactionAttempt ta = TransactionAttempt.createFromContext(ctx, Optional.empty());
-        overall.addAttempt(ta);
-        ctx.LOGGER.info(ctx.attemptId(), "added attempt %s after success", ta);
-
-        if (config.runRegularAttemptsCleanupThread()) {
-            addCleanupRequestForContext(ctx);
-        } else {
-            ctx.LOGGER.trace(ctx.attemptId(), "skipping addition of cleanup request on success");
-        }
-
-        ctx.span().finish();
-    }
-
-    private Mono<AttemptContextReactive> executeImplicitCommit(AttemptContextReactive ctx) {
-        return Mono.defer(() -> {
-            // If app has not explicitly performed a commit, assume they want to do so anyway
-            if (!ctx.isDone()) {
-                if (ctx.serialized().isPresent()) {
-                    return Mono.just(ctx);
-                } else {
-                    ctx.LOGGER.trace(ctx.attemptId(), "doing implicit commit");
-
-                    return ctx.commit()
-                            .then(Mono.just(ctx))
-                            .onErrorResume(err -> Mono.error(TransactionOperationFailed.convertToOperationFailedIfNeeded(err, ctx)));
-                }
-            } else {
-                return Mono.just(ctx);
-            }
-        });
-    }
-
-    // TODO: changed from package-protected to public (could have just used an accessor class in same package)
-     AttemptContextReactive createAttemptContext(TransactionContext overall,
-                                                MergedTransactionConfig config,
-                                                String attemptId) {
-        // null only happens in testing with Mockito, harmless
-        if (overall != null) {
-            return attemptContextFactory.create(overall, config, attemptId, this, Optional.of(overall.span()));
-        } else {
-            return null;
-        }
-    }
-
-    /**
-     * Runs the supplied transactional logic until success or failure.
-     * <p>
-     * This is the asynchronous version of {@link Transactions#run}, so to cover the differences:
-     * <ul>
-     * <li>The transaction logic is supplied with a {@link AttemptContextReactive}, which contains asynchronous
-     * methods to allow it to read, mutate, insert and delete documents, as well as commit or rollback the
-     * transactions.</li>
-     * <li>The transaction logic should run these methods as a Reactor chain.</li>
-     * <li>The transaction logic should return a <code>Mono{@literal <}Void{@literal >}</code>.  Any
-     * <code>Flux</code> or <code>Mono</code> can be converted to a <code>Mono{@literal <}Void{@literal >}</code> by
-     * calling <code>.then()</code> on it.</li>
-     * <li>This method returns a <code>Mono{@literal <}TransactionResult{@literal >}</code>, which should be handled
-     * as a normal Reactor Mono.</li>
-     * </ul>
-     *
-     * @param transactionLogic the application's transaction logic
-     * @param perConfig        the configuration to use for this transaction
-     * @return there is no need to check the returned {@link TransactionResult}, as success is implied by the lack of a
-     * thrown exception.  It contains information useful only for debugging and logging.
-     * @throws TransactionFailed or a derived exception if the transaction fails to commit for any reason, possibly
-     *                           after multiple retries.  The exception contains further details of the error.  Not
-     */
-    public Mono<TransactionResult> run(Function<AttemptContextReactive, Mono<Void>> transactionLogic,
-                                       PerTransactionConfig perConfig) {
-        return Mono.defer(() -> {
-            MergedTransactionConfig merged = new MergedTransactionConfig(config, Optional.of(perConfig));
-
-            TransactionContext overall =
-                    new TransactionContext(cleanup.clusterData().cluster().environment().requestTracer(),
-                            cleanup.clusterData().cluster().environment().eventBus(),
-                            UUID.randomUUID().toString(),
-                            now(),
-                            Duration.ZERO,
-                            merged);
-            AtomicReference<Long> startTime = new AtomicReference<>(0L);
-
-            Mono<AttemptContextReactive> ob = Mono.fromCallable(() -> {
-                String txnId = UUID.randomUUID().toString();
-                overall.LOGGER.info(configDebug(config, perConfig));
-                return createAttemptContext(overall, merged, txnId);
-            }).flatMap(ctx -> {
-                ctx.LOGGER.info("starting attempt %d/%s/%s",
-                        overall.numAttempts(), ctx.transactionId(), ctx.attemptId());
-                Mono<Void> result = transactionLogic.apply(ctx);
-                return result
-                        .onErrorResume(err -> {
-                            ctx.LOGGER.info(ctx.attemptId(), "caught exception '%s' in async, rethrowing", err);
-                            logElidedStacktrace(ctx, err);
-
-                            return Mono.error(TransactionOperationFailed.convertToOperationFailedIfNeeded(err, ctx));
-                        })
-                        .thenReturn(ctx);
-            }).doOnSubscribe(v -> startTime.set(System.nanoTime()))
-                    .doOnNext(v -> v.LOGGER.trace(v.attemptId(), "finished attempt %d in %sms",
-                            overall.numAttempts(), (System.nanoTime() - startTime.get()) / 1_000_000));
-
-            return executeTransaction(merged, overall, ob)
-                    .doOnNext(v -> overall.span().finish())
-                    .doOnError(err -> overall.span().failWith(err));
-        });
-    }
-
-    // Printing the stacktrace is expensive in terms of log noise, but has been a life saver on many debugging
-    // encounters.  Strike a balance by eliding the more useless elements.
-    // TODO: changed from private to public
-    public void logElidedStacktrace(AttemptContextReactive ctx, Throwable err) {
-        DebugUtil.fetchElidedStacktrace(err, (s) -> ctx.LOGGER.info(ctx.attemptId(), "          " + s.toString()));
-    }
-
-    // TODO: changed from private to public
-    public static String configDebug(TransactionConfig config, PerTransactionConfig perConfig) {
-        StringBuilder sb = new StringBuilder();
-        sb.append("library version: ");
-        sb.append(TransactionsReactive.class.getPackage().getImplementationVersion());
-        sb.append(" config: ");
-        sb.append("atrs=");
-        sb.append(config.numAtrs());
-        sb.append(", metadataCollection=");
-        sb.append(config.metadataCollection());
-        sb.append(", expiry=");
-        sb.append(perConfig.expirationTime().orElse(config.transactionExpirationTime()).toMillis());
-        sb.append("msecs durability=");
-        sb.append(config.durabilityLevel());
-        sb.append(" per-txn config=");
-        sb.append(" durability=");
-        sb.append(perConfig.durabilityLevel());
-        sb.append(", supported=");
-        sb.append(Supported.SUPPORTED);
-        return sb.toString();
-    }
-
-    /**
-     * Convenience overload that runs {@link TransactionsReactive#run} with a default <code>PerTransactionConfig</code>.
-     */
-    public Mono<TransactionResult> run(Function<AttemptContextReactive, Mono<Void>> transactionLogic) {
-        return run(transactionLogic, PerTransactionConfigBuilder.create().build());
-    }
-
-    @Stability.Volatile
-    public Mono<TransactionResult> commit(TransactionSerializedContext serialized, PerTransactionConfig perConfig) {
-        return deferred(serialized,
-                perConfig,
-                // Nothing to actually do, just want the implicit commit
-                (ctx) -> Mono.empty());
-    }
-
-    @Stability.Volatile
-    public Mono<TransactionResult> rollback(TransactionSerializedContext serialized, PerTransactionConfig perConfig) {
-        return deferred(serialized,
-                perConfig,
-                (ctx) -> ctx.rollback());
-    }
-
-    @Stability.Volatile
-    private Mono<TransactionResult> deferred(TransactionSerializedContext serialized,
-                                             PerTransactionConfig perConfig,
-                                             Function<AttemptContextReactive, Mono<Void>> initial) {
-        MergedTransactionConfig merged = new MergedTransactionConfig(config, Optional.of(perConfig));
-        JsonObject hydrated = JsonObject.fromJson(serialized.encodeAsString());
-
-        String atrBucket = hydrated.getString("atrBucket");
-        String atrScope = hydrated.getString("atrScope");
-        String atrCollectionName = hydrated.getString("atrCollection");
-        String atrId = hydrated.getString("atrId");
-        ReactiveCollection atrCollection = cleanup.clusterData()
-                .getBucketFromName(atrBucket)
-                .scope(atrScope)
-                .collection(atrCollectionName);
-
-        return ActiveTransactionRecord.getAtr(atrCollection,
-                                atrId,
-                                OptionsWrapperUtil.kvTimeoutNonMutating(merged, atrCollection.core()),
-                                null)
-
-                .flatMap(atrOpt -> {
-                    if (!atrOpt.isPresent()) {
-                        return Mono.error(new IllegalStateException(String.format("ATR %s/%s could not be found",
-                                atrBucket, atrId)));
-                    }
-                    else {
-                        ATR atr = atrOpt.get();
-
-                        // Note startTimeServerMillis is written with ${Mutation.CAS} while currentTimeServer
-                        // could have come from $vbucket.HLC and is hence one-second granularity.  So, this is a
-                        // somewhat imperfect comparison.
-                        Duration currentTimeServer = Duration.ofNanos(atr.cas());
-                        Duration startTimeServer = Duration.ofMillis(hydrated.getLong("startTimeServerMillis"));
-
-                        // This includes the time elapsed during the first part of the transaction, plus any time
-                        // elapsed during the period the transaction was expired.  Total time since the transaction
-                        // began, basically.
-                        Duration timeElapsed = currentTimeServer.minus(startTimeServer);
-
-                        TransactionContext overall =
-                                new TransactionContext(cleanup.clusterData().cluster().environment().requestTracer(),
-                                        cleanup.clusterData().cluster().environment().eventBus(),
-                                        UUID.randomUUID().toString(),
-                                        Duration.ofNanos(System.nanoTime()),
-                                        timeElapsed,
-                                        merged);
-                        AtomicReference<Long> startTime = new AtomicReference<>(0L);
-
-                        overall.LOGGER.info("elapsed time = %dmsecs (ATR start time %dmsecs, current ATR time %dmsecs)",
-                                timeElapsed.toMillis(), startTimeServer.toMillis(), currentTimeServer.toMillis());
-
-                        Mono<AttemptContextReactive> ob = Mono.defer(() -> {
-                            AttemptContextReactive ctx = attemptContextFactory.createFrom(hydrated, overall, merged, this);
-                            ctx.LOGGER.info("starting attempt %d/%s/%s",
-                                    overall.numAttempts(), ctx.transactionId(), ctx.attemptId());
-                            ctx.LOGGER.info(configDebug(config, perConfig));
-
-                            return initial.apply(ctx)
-
-                                    // TXNJ-50: Make sure we run user's blocking logic on a scheduler that can take it
-                                    .subscribeOn(Schedulers.elastic())
-
-                                    .onErrorResume(err -> {
-                                        ctx.LOGGER.info(ctx.attemptId(), "caught exception '%s' in deferred, rethrowing",
-                                                err);
-
-                                        logElidedStacktrace(ctx, err);
-
-                                        return Mono.error(TransactionOperationFailed.convertToOperationFailedIfNeeded(err, ctx));
-                                    })
-
-                                    .doOnSubscribe(v -> startTime.set(System.nanoTime()))
-
-                                    .doOnNext(v -> {
-                                        ctx.LOGGER.trace(ctx.attemptId(), "finished attempt %d in %sms",
-                                                overall.numAttempts(), (System.nanoTime() - startTime.get()) / 1_000_000);
-                                    })
-
-                                    .thenReturn(ctx);
-                        });
-
-                        return executeTransaction(merged, overall, ob)
-                                .doOnNext(v -> overall.span().attribute(DB_COUCHBASE_TRANSACTIONS + "retries", overall.numAttempts()).finish())
-                                .doOnError(err -> overall.span().attribute(DB_COUCHBASE_TRANSACTIONS + "retries", overall.numAttempts()).failWith(err));
-                    }
-                });
-    }
-
-    Mono<TransactionResult> runBlocking(Consumer<AttemptContext> txnLogic, PerTransactionConfig perConfig) {
-        return Mono.defer(() -> {
-            MergedTransactionConfig merged = new MergedTransactionConfig(config, Optional.of(perConfig));
-            TransactionContext overall =
-                    new TransactionContext(cleanup.clusterData().cluster().environment().requestTracer(),
-                            cleanup.clusterData().cluster().environment().eventBus(),
-                            UUID.randomUUID().toString(),
-                            now(),
-                            Duration.ZERO,
-                            merged);
-            AtomicReference<Long> startTime = new AtomicReference<>(0L);
-            overall.LOGGER.info(configDebug(config, perConfig));
-
-            Mono<AttemptContextReactive> ob = Mono.defer(() -> {
-                String txnId = UUID.randomUUID().toString();
-                AttemptContextReactive ctx = createAttemptContext(overall, merged, txnId);
-                AttemptContext ctxBlocking = new AttemptContext(ctx);
-                ctx.LOGGER.info("starting attempt %d/%s/%s",
-                        overall.numAttempts(), ctx.transactionId(), ctx.attemptId());
-
-                return Mono.fromRunnable(() -> txnLogic.accept(ctxBlocking))
-
-                        // TXNJ-50: Make sure we run user's blocking logic on a scheduler that can take it
-                        .subscribeOn(Schedulers.elastic())
-
-                        .onErrorResume(err -> {
-                            ctx.LOGGER.info(ctx.attemptId(), "caught exception '%s' in runBlocking, rethrowing", err);
-
-                            logElidedStacktrace(ctx, err);
-
-                            return Mono.error(TransactionOperationFailed.convertToOperationFailedIfNeeded(err, ctx));
-                        })
-
-                        .doOnSubscribe(v -> startTime.set(System.nanoTime()))
-
-                        .doOnNext(v -> {
-                            ctx.LOGGER.trace(ctx.attemptId(), "finished attempt %d in %sms",
-                                    overall.numAttempts(), (System.nanoTime() - startTime.get()) / 1_000_000);
-                        })
-
-                        .thenReturn(ctx);
-            });
-
-            return executeTransaction(merged, overall, ob)
-                    .doOnNext(v -> overall.span().attribute(DB_COUCHBASE_TRANSACTIONS + "retries", overall.numAttempts()).finish())
-                    .doOnError(err -> overall.span().attribute(DB_COUCHBASE_TRANSACTIONS + "retries", overall.numAttempts()).failWith(err));
-        });
-    }
-
-    public TransactionConfig config() {
-        return config;
-    }
-
-    private static Duration now() {
-        return Duration.of(System.nanoTime(), ChronoUnit.NANOS);
-    }
-
-    TransactionsCleanup cleanup() {
-        return cleanup;
-    }
-
-    private void addCleanupRequestForContext(AttemptContextReactive ctx) {
-        // Whether the txn was successful or not, still want to clean it up
-        if (ctx.queryMode()) {
-            ctx.LOGGER.info(ctx.attemptId(), "Skipping cleanup request as in query mode");
-        }
-        else if (ctx.serialized().isPresent()) {
-            ctx.LOGGER.info(ctx.attemptId(), "Skipping cleanup request as deferred transaction");
-        }
-        else if (ctx.atrId().isPresent() && ctx.atrCollection().isPresent()) {
-            switch (ctx.state()) {
-                case NOT_STARTED:
-                case COMPLETED:
-                case ROLLED_BACK:
-                    ctx.LOGGER.trace(ctx.attemptId(), "Skipping addition of cleanup request in state %s", ctx.state());
-                    break;
-                default:
-                    ctx.LOGGER.trace(ctx.attemptId(), "Adding cleanup request for %s/%s",
-                            ctx.atrCollection().get().name(), ctx.atrId().get());
-
-                    cleanup.add(ctx.createCleanupRequest());
-            }
-        } else {
-            // No ATR entry to remove
-            ctx.LOGGER.trace(ctx.attemptId(), "Skipping cleanup request as no ATR entry to remove (due to no " +
-                    "mutations)");
-        }
-    }
-
-    private static TransactionResult createResultFromContext(TransactionContext overall) {
-        return new TransactionResult(overall.attempts(),
-                overall.LOGGER,
-                Duration.of(System.nanoTime() - overall.startTimeClient().toNanos(), ChronoUnit.NANOS),
-                overall.transactionId(),
-                overall.serialized());
-    }
-
-    /**
-     * Performs a single query transaction, with default configuration.
-     *
-     * @param statement the statement to execute.
-     * @return a ReactiveSingleQueryTransactionResult
-     */
-    @Stability.Uncommitted
-    public Mono<ReactiveSingleQueryTransactionResult> query(String statement) {
-        return query(null, statement, SingleQueryTransactionConfigBuilder.create().build());
-    }
-
-    /**
-     * Performs a single query transaction, with a custom configuration.
-     *
-     * @param statement the statement to execute.
-     * @param queryOptions configuration options.
-     * @return a ReactiveSingleQueryTransactionResult
-     */
-    @Stability.Uncommitted
-    public Mono<ReactiveSingleQueryTransactionResult> query(String statement, SingleQueryTransactionConfig queryOptions) {
-        return query(null, statement, queryOptions);
-    }
-
-    /**
-     * Performs a single query transaction, with a scope context and default configuration.
-     *
-     * @param statement the statement to execute.
-     * @param scope the query will be executed in the context of this scope, so it can refer to a collection on this scope
-     *              rather than needed to provide the full keyspace.
-     * @return a ReactiveSingleQueryTransactionResult
-     */
-    @Stability.Uncommitted
-    public Mono<ReactiveSingleQueryTransactionResult> query(ReactiveScope scope, String statement) {
-        return query(scope, statement, SingleQueryTransactionConfigBuilder.create().build());
-    }
-
-    /**
-     * Performs a single query transaction, with a scope context and custom configuration.
-     *
-     * @param statement the statement to execute.
-     * @param scope the query will be executed in the context of this scope, so it can refer to a collection on this scope
-     *              rather than needed to provide the full keyspace.
-     * @param queryOptions configuration options.
-     * @return a ReactiveSingleQueryTransactionResult
-     */
-    @Stability.Uncommitted
-    public Mono<ReactiveSingleQueryTransactionResult> query(ReactiveScope scope, String statement, SingleQueryTransactionConfig queryOptions) {
-        return Mono.defer(() -> {
-            AtomicReference<ReactiveQueryResult> queryResult = new AtomicReference<>();
-            return run((ctx) -> ctx.query(scope, statement, queryOptions.queryOptions(), true)
-                    .doOnNext(qr -> queryResult.set(qr))
-                    .then(), queryOptions.convert())
-                    .map(result -> new ReactiveSingleQueryTransactionResult(result.log(), queryResult.get()));
-        });
-    }
-
-    @Stability.Internal
-    @Deprecated // Prefer setting TransactionConfigBuilder#testFactories now
-    public void setAttemptContextFactory(AttemptContextFactory factory) {
-        this.attemptContextFactory = factory;
-    }
-    public AttemptContextReactive newAttemptContextReactive(){
-        PerTransactionConfig perConfig = PerTransactionConfigBuilder.create().build();
-        MergedTransactionConfig merged = new MergedTransactionConfig(config, Optional.of(perConfig));
-
-        TransactionContext overall = new TransactionContext(
-            cleanup().clusterData().cluster().environment().requestTracer(),
-            cleanup().clusterData().cluster().environment().eventBus(),
-            UUID.randomUUID().toString(), now(), Duration.ZERO, merged);
-
-        String txnId = UUID.randomUUID().toString();
-        overall.LOGGER.info(configDebug(config, perConfig));
-        return createAttemptContext(overall, merged, txnId);
-    }
-
-}
-=======
 ///*
 // * Copyright 2021 Couchbase, Inc.
 // *
@@ -1505,5 +750,4 @@
 //        return createAttemptContext(overall, merged, txnId);
 //    }
 //
-//}
->>>>>>> b6989d83
+//}