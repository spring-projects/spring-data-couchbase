--- conflicted
+++ resolved
@@ -18,14 +18,10 @@
 
 import java.time.Duration;
 import java.time.temporal.ChronoUnit;
-import java.util.Optional;
-import java.util.UUID;
 
-import com.couchbase.client.core.annotation.Stability;
 import com.couchbase.client.core.transaction.log.CoreTransactionLogger;
 import com.couchbase.client.java.transactions.ReactiveTransactionAttemptContext;
 import com.couchbase.client.java.transactions.TransactionAttemptContext;
-import org.springframework.transaction.reactive.TransactionContext;
 
 /**
  * To access the ReactiveTransactionAttemptContext held by TransactionAttemptContext
@@ -34,121 +30,64 @@
  */
 public class AttemptContextReactiveAccessor {
 
-<<<<<<< HEAD
-	public static AttemptContextReactive getACR(AttemptContext attemptContext) {
-		return attemptContext.ctx();
+	public static ReactiveTransactionAttemptContext getACR(TransactionAttemptContext attemptContext) {
+		// return attemptContext.ctx();
+		// todo gp is this access needed. Could hold the raw CoreTransactionAttemptContext instead.
+		return null;
 	}
 
-	public static AttemptContext from(AttemptContextReactive attemptContextReactive) {
-		return new AttemptContext(attemptContextReactive);
+	public static TransactionAttemptContext from(ReactiveTransactionAttemptContext attemptContextReactive) {
+		// todo gp needed?
+		return null;
+		// return new TransactionAttemptContext(attemptContextReactive);
 	}
 
-	public static TransactionLogger getLogger(AttemptContextReactive attemptContextReactive) {
-		return attemptContextReactive.LOGGER;
+	public static CoreTransactionLogger getLogger(ReactiveTransactionAttemptContext attemptContextReactive) {
+		// todo gp needed?
+		return null;
+		// return attemptContextReactive;
 	}
+	// todo gp needed?
+	// @Stability.Internal
+	// public static ReactiveTransactionAttemptContext newAttemptContextReactive(TransactionsReactive transactions){
+	// return null;
+	// PerTransactionConfig perConfig = PerTransactionConfigBuilder.create().build();
+	// MergedTransactionConfig merged = new MergedTransactionConfig(transactions.config(), Optional.of(perConfig));
+	//
+	// TransactionContext overall = new TransactionContext(
+	// transactions.cleanup().clusterData().cluster().environment().requestTracer(),
+	// transactions.cleanup().clusterData().cluster().environment().eventBus(),
+	// UUID.randomUUID().toString(), now(), Duration.ZERO, merged);
+	//
+	// String txnId = UUID.randomUUID().toString();
+	// overall.LOGGER.info(configDebug(transactions.config(), perConfig));
+	// return transactions.createAttemptContext(overall, merged, txnId);
+	// }
 
-	@Stability.Internal
-	public static AttemptContextReactive newAttemptContextReactive(TransactionsReactive transactions) {
-		PerTransactionConfig perConfig = PerTransactionConfigBuilder.create().build();
-		MergedTransactionConfig merged = new MergedTransactionConfig(transactions.config(), Optional.of(perConfig));
-
-		TransactionContext overall = new TransactionContext(
-				transactions.cleanup().clusterData().cluster().environment().requestTracer(),
-				transactions.cleanup().clusterData().cluster().environment().eventBus(), UUID.randomUUID().toString(), now(),
-				Duration.ZERO, merged);
-
-		String txnId = UUID.randomUUID().toString();
-		overall.LOGGER.info(configDebug(transactions.config(), perConfig));
-		return newAttemptContextReactive(transactions, overall, merged, txnId);
-	}
-=======
-  public static ReactiveTransactionAttemptContext getACR(TransactionAttemptContext attemptContext) {
-    // return attemptContext.ctx();
-      // todo gp is this access needed.  Could hold the raw CoreTransactionAttemptContext instead.
-      return null;
-  }
-
-  public static TransactionAttemptContext from(ReactiveTransactionAttemptContext attemptContextReactive) {
-      // todo gp needed?
-      return null;
-//    return new TransactionAttemptContext(attemptContextReactive);
-  }
-
-  public static CoreTransactionLogger getLogger(ReactiveTransactionAttemptContext attemptContextReactive){
-      // todo gp needed?
-      return null;
-    //return attemptContextReactive;
-  }
-    // todo gp needed?
-//  @Stability.Internal
-//  public static ReactiveTransactionAttemptContext newAttemptContextReactive(TransactionsReactive transactions){
-//      return null;
-//    PerTransactionConfig perConfig = PerTransactionConfigBuilder.create().build();
-//    MergedTransactionConfig merged = new MergedTransactionConfig(transactions.config(), Optional.of(perConfig));
-//
-//    TransactionContext overall = new TransactionContext(
-//        transactions.cleanup().clusterData().cluster().environment().requestTracer(),
-//        transactions.cleanup().clusterData().cluster().environment().eventBus(),
-//        UUID.randomUUID().toString(), now(), Duration.ZERO, merged);
-//
-//    String txnId = UUID.randomUUID().toString();
-//    overall.LOGGER.info(configDebug(transactions.config(), perConfig));
-//    return transactions.createAttemptContext(overall, merged, txnId);
-//  }
->>>>>>> b6989d83
-
-	@Stability.Internal
-	public static AttemptContextReactive newAttemptContextReactive(TransactionsReactive reactive,
-			TransactionContext overall, MergedTransactionConfig merged, String txnId) {
-		return reactive.createAttemptContext(overall, merged, txnId);
-	}
-
-<<<<<<< HEAD
 	private static Duration now() {
 		return Duration.of(System.nanoTime(), ChronoUnit.NANOS);
 	}
-=======
-  // todo gp if needed let's expose in the SDK
-//  static private String configDebug(TransactionConfig config, PerTransactionConfig perConfig) {
-//    StringBuilder sb = new StringBuilder();
-//    sb.append("library version: ");
-//    sb.append(TransactionsReactive.class.getPackage().getImplementationVersion());
-//    sb.append(" config: ");
-//    sb.append("atrs=");
-//    sb.append(config.numAtrs());
-//    sb.append(", metadataCollection=");
-//    sb.append(config.metadataCollection());
-//    sb.append(", expiry=");
-//    sb.append(perConfig.expirationTime().orElse(config.transactionExpirationTime()).toMillis());
-//    sb.append("msecs durability=");
-//    sb.append(config.durabilityLevel());
-//    sb.append(" per-txn config=");
-//    sb.append(" durability=");
-//    sb.append(perConfig.durabilityLevel());
-//    sb.append(", supported=");
-//    sb.append(Supported.SUPPORTED);
-//    return sb.toString();
-//  }
->>>>>>> b6989d83
 
-	static private String configDebug(TransactionConfig config, PerTransactionConfig perConfig) {
-		StringBuilder sb = new StringBuilder();
-		sb.append("library version: ");
-		sb.append(TransactionsReactive.class.getPackage().getImplementationVersion());
-		sb.append(" config: ");
-		sb.append("atrs=");
-		sb.append(config.numAtrs());
-		sb.append(", metadataCollection=");
-		sb.append(config.metadataCollection());
-		sb.append(", expiry=");
-		sb.append(perConfig.expirationTime().orElse(config.transactionExpirationTime()).toMillis());
-		sb.append("msecs durability=");
-		sb.append(config.durabilityLevel());
-		sb.append(" per-txn config=");
-		sb.append(" durability=");
-		sb.append(perConfig.durabilityLevel());
-		sb.append(", supported=");
-		sb.append(Supported.SUPPORTED);
-		return sb.toString();
-	}
+	// todo gp if needed let's expose in the SDK
+	// static private String configDebug(TransactionConfig config, PerTransactionConfig perConfig) {
+	// StringBuilder sb = new StringBuilder();
+	// sb.append("library version: ");
+	// sb.append(TransactionsReactive.class.getPackage().getImplementationVersion());
+	// sb.append(" config: ");
+	// sb.append("atrs=");
+	// sb.append(config.numAtrs());
+	// sb.append(", metadataCollection=");
+	// sb.append(config.metadataCollection());
+	// sb.append(", expiry=");
+	// sb.append(perConfig.expirationTime().orElse(config.transactionExpirationTime()).toMillis());
+	// sb.append("msecs durability=");
+	// sb.append(config.durabilityLevel());
+	// sb.append(" per-txn config=");
+	// sb.append(" durability=");
+	// sb.append(perConfig.durabilityLevel());
+	// sb.append(", supported=");
+	// sb.append(Supported.SUPPORTED);
+	// return sb.toString();
+	// }
+
 }