/*
 * Copyright 2012-2022 the original author or authors
 *
 * Licensed under the Apache License, Version 2.0 (the "License");
 * you may not use this file except in compliance with the License.
 * You may obtain a copy of the License at
 *
 *        https://www.apache.org/licenses/LICENSE-2.0
 *
 * Unless required by applicable law or agreed to in writing, software
 * distributed under the License is distributed on an "AS IS" BASIS,
 * WITHOUT WARRANTIES OR CONDITIONS OF ANY KIND, either express or implied.
 * See the License for the specific language governing permissions and
 * limitations under the License.
 */
package org.springframework.data.couchbase.core;

import com.couchbase.client.core.transaction.CoreTransactionGetResult;
<<<<<<< HEAD
import com.couchbase.client.java.codec.Transcoder;
import com.couchbase.client.java.transactions.TransactionGetResult;
=======
>>>>>>> 2458ac77
import reactor.core.publisher.Flux;
import reactor.core.publisher.Mono;

import java.lang.reflect.Method;
import java.time.Duration;
import java.util.Collection;

import org.slf4j.Logger;
import org.slf4j.LoggerFactory;
import org.springframework.data.couchbase.core.mapping.CouchbaseDocument;
import org.springframework.data.couchbase.core.query.OptionsBuilder;
import org.springframework.data.couchbase.core.support.PseudoArgs;
import org.springframework.data.couchbase.repository.support.TransactionResultHolder;
import org.springframework.data.couchbase.transaction.CouchbaseTransactionalOperator;
import org.springframework.transaction.reactive.TransactionalOperator;
import org.springframework.util.Assert;

import com.couchbase.client.core.msg.kv.DurabilityLevel;
import com.couchbase.client.java.kv.InsertOptions;
import com.couchbase.client.java.kv.PersistTo;
import com.couchbase.client.java.kv.ReplicateTo;

import static com.couchbase.client.java.transactions.internal.ConverterUtil.makeCollectionIdentifier;

public class ReactiveInsertByIdOperationSupport implements ReactiveInsertByIdOperation {

	private final ReactiveCouchbaseTemplate template;
	private static final Logger LOG = LoggerFactory.getLogger(ReactiveInsertByIdOperationSupport.class);

	public ReactiveInsertByIdOperationSupport(final ReactiveCouchbaseTemplate template) {
		this.template = template;
	}

	@Override
	public <T> ReactiveInsertById<T> insertById(final Class<T> domainType) {
		Assert.notNull(domainType, "DomainType must not be null!");
		return new ReactiveInsertByIdSupport<>(template, domainType, null, null, null, PersistTo.NONE, ReplicateTo.NONE,
				DurabilityLevel.NONE, null, (TransactionalOperator) null, template.support());
	}

	static class ReactiveInsertByIdSupport<T> implements ReactiveInsertById<T> {

		private final ReactiveCouchbaseTemplate template;
		private final Class<T> domainType;
		private final String scope;
		private final String collection;
		private final InsertOptions options;
		private final PersistTo persistTo;
		private final ReplicateTo replicateTo;
		private final DurabilityLevel durabilityLevel;
		private final Duration expiry;
		private final CouchbaseTransactionalOperator txCtx;
		private final TransactionalOperator txOp;
		private final ReactiveTemplateSupport support;

		ReactiveInsertByIdSupport(final ReactiveCouchbaseTemplate template, final Class<T> domainType, final String scope,
<<<<<<< HEAD
				final String collection, final InsertOptions options, final PersistTo persistTo, final ReplicateTo replicateTo,
				final DurabilityLevel durabilityLevel, Duration expiry, CouchbaseTransactionalOperator txCtx,
				ReactiveTemplateSupport support) {
=======
								  final String collection, final InsertOptions options, final PersistTo persistTo, final ReplicateTo replicateTo,
								  final DurabilityLevel durabilityLevel, Duration expiry, CouchbaseTransactionalOperator txCtx,
								  ReactiveTemplateSupport support) {
>>>>>>> 2458ac77
			this.template = template;
			this.domainType = domainType;
			this.scope = scope;
			this.collection = collection;
			this.options = options;
			this.persistTo = persistTo;
			this.replicateTo = replicateTo;
			this.durabilityLevel = durabilityLevel;
			this.expiry = expiry;
			this.txCtx = txCtx;
			this.txOp = null;
			this.support = support;
		}

		ReactiveInsertByIdSupport(final ReactiveCouchbaseTemplate template, final Class<T> domainType, final String scope,
								  final String collection, final InsertOptions options, final PersistTo persistTo, final ReplicateTo replicateTo,
								  final DurabilityLevel durabilityLevel, Duration expiry, TransactionalOperator txOp,
								  ReactiveTemplateSupport support) {
			this.template = template;
			this.domainType = domainType;
			this.scope = scope;
			this.collection = collection;
			this.options = options;
			this.persistTo = persistTo;
			this.replicateTo = replicateTo;
			this.durabilityLevel = durabilityLevel;
			this.expiry = expiry;
			this.txCtx = null;
			this.txOp = txOp;
			this.support = support;
		}

		@Override
		public Mono<T> one(T object) {
			PseudoArgs<InsertOptions> pArgs = new PseudoArgs(template, scope, collection, options, txCtx, domainType);
			LOG.trace("insertById {}", pArgs);
			System.err.println("txOp: " + pArgs.getTxOp());
			Mono<ReactiveCouchbaseTemplate> tmpl = template.doGetTemplate();

<<<<<<< HEAD
			return GenericSupport.one(tmpl, pArgs.getTxOp(), pArgs.getScope(), pArgs.getCollection(), support, object,
					(GenericSupportHelper support) -> support.collection
=======
			return TransactionalSupport.one(tmpl, pArgs.getTxOp(), pArgs.getScope(), pArgs.getCollection(), support, object,
					(TransactionalSupportHelper support) -> support.collection
>>>>>>> 2458ac77
							.insert(support.converted.getId(), support.converted.export(),
									buildOptions(pArgs.getOptions(), support.converted))
							.flatMap(result -> this.support.applyResult(object, support.converted, support.converted.getId(),
									result.cas(), null)),
<<<<<<< HEAD
					(GenericSupportHelper support) -> support.ctx
							.insert(makeCollectionIdentifier(support.collection.async()), support.converted.getId(),
									template.getCouchbaseClientFactory().getCluster().block().environment().transcoder()
											.encode(support.converted.export()).encoded())
							.flatMap(result -> this.support.applyResult(object, support.converted, support.converted.getId(),
									getCas(result), new TransactionResultHolder(result), null)));
		}

		private Long getCas(CoreTransactionGetResult getResult) {
			CoreTransactionGetResult internal;
			try {
				// Method method = CoreTransactionGetResult.class.getDeclaredMethod("internal");
				// method.setAccessible(true);
				// internal = (CoreTransactionGetResult) method.invoke(getResult);
			} catch (Throwable err) {
				throw new RuntimeException(err);
			}
=======
					(TransactionalSupportHelper support) -> {
						rejectInvalidTransactionalOptions();

						return support.ctx
								.insert(makeCollectionIdentifier(support.collection.async()), support.converted.getId(),
										template.getCouchbaseClientFactory().getCluster().block().environment().transcoder()
												.encode(support.converted.export()).encoded())
								.flatMap(result -> this.support.applyResult(object, support.converted, support.converted.getId(),
										getCas(result), new TransactionResultHolder(result), null));
					});
		}

		private void rejectInvalidTransactionalOptions() {
			if ((this.persistTo != null && this.persistTo != PersistTo.NONE) || (this.replicateTo != null && this.replicateTo != ReplicateTo.NONE)) {
				throw new IllegalArgumentException("withDurability PersistTo and ReplicateTo overload is not supported in a transaction");
			}
			if (this.expiry != null) {
				throw new IllegalArgumentException("withExpiry is not supported in a transaction");
			}
			if (this.options != null) {
				throw new IllegalArgumentException("withOptions is not supported in a transaction");
			}
		}

		private Long getCas(CoreTransactionGetResult getResult) {
			CoreTransactionGetResult internal;
			try {
				// Method method = CoreTransactionGetResult.class.getDeclaredMethod("internal");
				// method.setAccessible(true);
				// internal = (CoreTransactionGetResult) method.invoke(getResult);
			} catch (Throwable err) {
				throw new RuntimeException(err);
			}
>>>>>>> 2458ac77
			return getResult.cas();
		}

		@Override
		public Flux<? extends T> all(Collection<? extends T> objects) {
			return Flux.fromIterable(objects).flatMap(this::one);
		}

		public InsertOptions buildOptions(InsertOptions options, CouchbaseDocument doc) { // CouchbaseDocument converted
			return OptionsBuilder.buildInsertOptions(options, persistTo, replicateTo, durabilityLevel, expiry, doc);
		}

		@Override
		public TerminatingInsertById<T> withOptions(final InsertOptions options) {
			Assert.notNull(options, "Options must not be null.");
			return new ReactiveInsertByIdSupport<>(template, domainType, scope, collection, options, persistTo, replicateTo,
					durabilityLevel, expiry, txCtx, support);
		}

		@Override
		public InsertByIdInCollection<T> inScope(final String scope) {
			return new ReactiveInsertByIdSupport<>(template, domainType, scope, collection, options, persistTo, replicateTo,
					durabilityLevel, expiry, txCtx, support);
		}

		@Override
		public InsertByIdTxOrNot<T> inCollection(final String collection) {
			return new ReactiveInsertByIdSupport<>(template, domainType, scope, collection, options, persistTo, replicateTo,
					durabilityLevel, expiry, txCtx, support);
		}

		@Override
		public InsertByIdInScope<T> withDurability(final DurabilityLevel durabilityLevel) {
			Assert.notNull(durabilityLevel, "Durability Level must not be null.");
			return new ReactiveInsertByIdSupport<>(template, domainType, scope, collection, options, persistTo, replicateTo,
					durabilityLevel, expiry, txCtx, support);
		}

<<<<<<< HEAD
		// todo gp need to figure out how to handle options re transactions. E.g. many non-transactional insert options,
=======
		// todo gpx need to figure out how to handle options re transactions. E.g. many non-transactional insert options,
>>>>>>> 2458ac77
		// like this, aren't supported
		@Override
		public InsertByIdInScope<T> withDurability(final PersistTo persistTo, final ReplicateTo replicateTo) {
			Assert.notNull(persistTo, "PersistTo must not be null.");
			Assert.notNull(replicateTo, "ReplicateTo must not be null.");
			return new ReactiveInsertByIdSupport<>(template, domainType, scope, collection, options, persistTo, replicateTo,
					durabilityLevel, expiry, txCtx, support);
		}

		@Override
		public InsertByIdWithDurability<T> withExpiry(final Duration expiry) {
			Assert.notNull(expiry, "expiry must not be null.");
			return new ReactiveInsertByIdSupport<>(template, domainType, scope, collection, options, persistTo, replicateTo,
					durabilityLevel, expiry, txCtx, support);
		}

		@Override
		public InsertByIdWithExpiry<T> transaction(final CouchbaseTransactionalOperator txCtx) {
			Assert.notNull(txCtx, "txCtx must not be null.");
			return new ReactiveInsertByIdSupport<>(template, domainType, scope, collection, options, persistTo, replicateTo,
					durabilityLevel, expiry, txCtx, support);
		}

	}

}<|MERGE_RESOLUTION|>--- conflicted
+++ resolved
@@ -16,11 +16,6 @@
 package org.springframework.data.couchbase.core;
 
 import com.couchbase.client.core.transaction.CoreTransactionGetResult;
-<<<<<<< HEAD
-import com.couchbase.client.java.codec.Transcoder;
-import com.couchbase.client.java.transactions.TransactionGetResult;
-=======
->>>>>>> 2458ac77
 import reactor.core.publisher.Flux;
 import reactor.core.publisher.Mono;
 
@@ -77,15 +72,9 @@
 		private final ReactiveTemplateSupport support;
 
 		ReactiveInsertByIdSupport(final ReactiveCouchbaseTemplate template, final Class<T> domainType, final String scope,
-<<<<<<< HEAD
-				final String collection, final InsertOptions options, final PersistTo persistTo, final ReplicateTo replicateTo,
-				final DurabilityLevel durabilityLevel, Duration expiry, CouchbaseTransactionalOperator txCtx,
-				ReactiveTemplateSupport support) {
-=======
 								  final String collection, final InsertOptions options, final PersistTo persistTo, final ReplicateTo replicateTo,
 								  final DurabilityLevel durabilityLevel, Duration expiry, CouchbaseTransactionalOperator txCtx,
 								  ReactiveTemplateSupport support) {
->>>>>>> 2458ac77
 			this.template = template;
 			this.domainType = domainType;
 			this.scope = scope;
@@ -125,24 +114,34 @@
 			System.err.println("txOp: " + pArgs.getTxOp());
 			Mono<ReactiveCouchbaseTemplate> tmpl = template.doGetTemplate();
 
-<<<<<<< HEAD
-			return GenericSupport.one(tmpl, pArgs.getTxOp(), pArgs.getScope(), pArgs.getCollection(), support, object,
-					(GenericSupportHelper support) -> support.collection
-=======
 			return TransactionalSupport.one(tmpl, pArgs.getTxOp(), pArgs.getScope(), pArgs.getCollection(), support, object,
 					(TransactionalSupportHelper support) -> support.collection
->>>>>>> 2458ac77
 							.insert(support.converted.getId(), support.converted.export(),
 									buildOptions(pArgs.getOptions(), support.converted))
 							.flatMap(result -> this.support.applyResult(object, support.converted, support.converted.getId(),
 									result.cas(), null)),
-<<<<<<< HEAD
-					(GenericSupportHelper support) -> support.ctx
-							.insert(makeCollectionIdentifier(support.collection.async()), support.converted.getId(),
-									template.getCouchbaseClientFactory().getCluster().block().environment().transcoder()
-											.encode(support.converted.export()).encoded())
-							.flatMap(result -> this.support.applyResult(object, support.converted, support.converted.getId(),
-									getCas(result), new TransactionResultHolder(result), null)));
+					(TransactionalSupportHelper support) -> {
+						rejectInvalidTransactionalOptions();
+
+						return support.ctx
+								.insert(makeCollectionIdentifier(support.collection.async()), support.converted.getId(),
+										template.getCouchbaseClientFactory().getBlockingCluster().environment().transcoder()
+												.encode(support.converted.export()).encoded())
+								.flatMap(result -> this.support.applyResult(object, support.converted, support.converted.getId(),
+										getCas(result), new TransactionResultHolder(result), null));
+					});
+		}
+
+		private void rejectInvalidTransactionalOptions() {
+			if ((this.persistTo != null && this.persistTo != PersistTo.NONE) || (this.replicateTo != null && this.replicateTo != ReplicateTo.NONE)) {
+				throw new IllegalArgumentException("withDurability PersistTo and ReplicateTo overload is not supported in a transaction");
+			}
+			if (this.expiry != null) {
+				throw new IllegalArgumentException("withExpiry is not supported in a transaction");
+			}
+			if (this.options != null) {
+				throw new IllegalArgumentException("withOptions is not supported in a transaction");
+			}
 		}
 
 		private Long getCas(CoreTransactionGetResult getResult) {
@@ -154,41 +153,6 @@
 			} catch (Throwable err) {
 				throw new RuntimeException(err);
 			}
-=======
-					(TransactionalSupportHelper support) -> {
-						rejectInvalidTransactionalOptions();
-
-						return support.ctx
-								.insert(makeCollectionIdentifier(support.collection.async()), support.converted.getId(),
-										template.getCouchbaseClientFactory().getCluster().block().environment().transcoder()
-												.encode(support.converted.export()).encoded())
-								.flatMap(result -> this.support.applyResult(object, support.converted, support.converted.getId(),
-										getCas(result), new TransactionResultHolder(result), null));
-					});
-		}
-
-		private void rejectInvalidTransactionalOptions() {
-			if ((this.persistTo != null && this.persistTo != PersistTo.NONE) || (this.replicateTo != null && this.replicateTo != ReplicateTo.NONE)) {
-				throw new IllegalArgumentException("withDurability PersistTo and ReplicateTo overload is not supported in a transaction");
-			}
-			if (this.expiry != null) {
-				throw new IllegalArgumentException("withExpiry is not supported in a transaction");
-			}
-			if (this.options != null) {
-				throw new IllegalArgumentException("withOptions is not supported in a transaction");
-			}
-		}
-
-		private Long getCas(CoreTransactionGetResult getResult) {
-			CoreTransactionGetResult internal;
-			try {
-				// Method method = CoreTransactionGetResult.class.getDeclaredMethod("internal");
-				// method.setAccessible(true);
-				// internal = (CoreTransactionGetResult) method.invoke(getResult);
-			} catch (Throwable err) {
-				throw new RuntimeException(err);
-			}
->>>>>>> 2458ac77
 			return getResult.cas();
 		}
 
@@ -227,11 +191,7 @@
 					durabilityLevel, expiry, txCtx, support);
 		}
 
-<<<<<<< HEAD
-		// todo gp need to figure out how to handle options re transactions. E.g. many non-transactional insert options,
-=======
 		// todo gpx need to figure out how to handle options re transactions. E.g. many non-transactional insert options,
->>>>>>> 2458ac77
 		// like this, aren't supported
 		@Override
 		public InsertByIdInScope<T> withDurability(final PersistTo persistTo, final ReplicateTo replicateTo) {
