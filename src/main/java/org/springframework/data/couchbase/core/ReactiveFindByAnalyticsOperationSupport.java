/*
 * Copyright 2012-2021 the original author or authors
 *
 * Licensed under the Apache License, Version 2.0 (the "License");
 * you may not use this file except in compliance with the License.
 * You may obtain a copy of the License at
 *
 *        https://www.apache.org/licenses/LICENSE-2.0
 *
 * Unless required by applicable law or agreed to in writing, software
 * distributed under the License is distributed on an "AS IS" BASIS,
 * WITHOUT WARRANTIES OR CONDITIONS OF ANY KIND, either express or implied.
 * See the License for the specific language governing permissions and
 * limitations under the License.
 */
package org.springframework.data.couchbase.core;

import reactor.core.publisher.Flux;
import reactor.core.publisher.Mono;

import org.springframework.data.couchbase.core.query.AnalyticsQuery;
import org.springframework.data.couchbase.core.support.TemplateUtils;

import com.couchbase.client.core.error.CouchbaseException;
import com.couchbase.client.java.analytics.AnalyticsOptions;
import com.couchbase.client.java.analytics.AnalyticsScanConsistency;
import com.couchbase.client.java.analytics.ReactiveAnalyticsResult;

public class ReactiveFindByAnalyticsOperationSupport implements ReactiveFindByAnalyticsOperation {

	private static final AnalyticsQuery ALL_QUERY = new AnalyticsQuery();

	private final ReactiveCouchbaseTemplate template;

	public ReactiveFindByAnalyticsOperationSupport(final ReactiveCouchbaseTemplate template) {
		this.template = template;
	}

	@Override
	public <T> ReactiveFindByAnalytics<T> findByAnalytics(final Class<T> domainType) {
		return new ReactiveFindByAnalyticsSupport<>(template, domainType, ALL_QUERY, AnalyticsScanConsistency.NOT_BOUNDED,
			template.support());
	}

	static class ReactiveFindByAnalyticsSupport<T> implements ReactiveFindByAnalytics<T> {

		private final ReactiveCouchbaseTemplate template;
		private final Class<T> domainType;
		private final AnalyticsQuery query;
		private final AnalyticsScanConsistency scanConsistency;
		private final ReactiveTemplateSupport support;

		ReactiveFindByAnalyticsSupport(final ReactiveCouchbaseTemplate template, final Class<T> domainType,
				final AnalyticsQuery query, final AnalyticsScanConsistency scanConsistency, ReactiveTemplateSupport support) {
			this.template = template;
			this.domainType = domainType;
			this.query = query;
			this.scanConsistency = scanConsistency;
			this.support = support;
		}

		@Override
		public TerminatingFindByAnalytics<T> matching(AnalyticsQuery query) {
			return new ReactiveFindByAnalyticsSupport<>(template, domainType, query, scanConsistency, support);
		}

		@Override
		@Deprecated
		public FindByAnalyticsWithQuery<T> consistentWith(AnalyticsScanConsistency scanConsistency) {
			return new ReactiveFindByAnalyticsSupport<>(template, domainType, query, scanConsistency, support);
		}

		@Override
		public FindByAnalyticsWithQuery<T> withConsistency(AnalyticsScanConsistency scanConsistency) {
			return new ReactiveFindByAnalyticsSupport<>(template, domainType, query, scanConsistency, support);
		}

		@Override
		public Mono<T> one() {
			return all().singleOrEmpty();
		}

		@Override
		public Mono<T> first() {
			return all().next();
		}

		@Override
		public Flux<T> all() {
			return Flux.defer(() -> {
				String statement = assembleEntityQuery(false);
				return template.getCouchbaseClientFactory().getCluster().reactive()
						.analyticsQuery(statement, buildAnalyticsOptions()).onErrorMap(throwable -> {
							if (throwable instanceof RuntimeException) {
								return template.potentiallyConvertRuntimeException((RuntimeException) throwable);
							} else {
								return throwable;
							}
<<<<<<< HEAD
						}).flatMapMany(ReactiveAnalyticsResult::rowsAsObject).flatMap(row -> {
							String id = row.getString("__id");
							long cas = row.getLong("__cas");
							row.removeKey("__id");
							row.removeKey("__cas");
							return support.decodeEntity(id, row.toString(), cas, domainType);
=======
						}).flatMapMany(ReactiveAnalyticsResult::rowsAsObject).map(row -> {
							String id = "";
							long cas = 0;
							if (row.getString(TemplateUtils.SELECT_ID) == null) {
								throw new CouchbaseException("analytics query did not project " + TemplateUtils.SELECT_ID
										+ ". Either use #{#n1ql.selectEntity} or project " + TemplateUtils.SELECT_ID + " and "
										+ TemplateUtils.SELECT_CAS + " : " + statement);
							}
							id = row.getString(TemplateUtils.SELECT_ID);
							if (row.getLong(TemplateUtils.SELECT_CAS) == null) {
								throw new CouchbaseException("analytics query did not project " + TemplateUtils.SELECT_CAS
										+ ". Either use #{#n1ql.selectEntity} or project " + TemplateUtils.SELECT_ID + " and "
										+ TemplateUtils.SELECT_CAS + " : " + statement);
							}
							cas = row.getLong(TemplateUtils.SELECT_CAS);
							row.removeKey(TemplateUtils.SELECT_ID);
							row.removeKey(TemplateUtils.SELECT_CAS);
							return template.support().decodeEntity(id, row.toString(), cas, domainType);
>>>>>>> 5a04711a
						});
			});
		}

		@Override
		public Mono<Long> count() {
			return Mono.defer(() -> {
				String statement = assembleEntityQuery(true);
				return template.getCouchbaseClientFactory().getCluster().reactive()
						.analyticsQuery(statement, buildAnalyticsOptions()).onErrorMap(throwable -> {
							if (throwable instanceof RuntimeException) {
								return template.potentiallyConvertRuntimeException((RuntimeException) throwable);
							} else {
								return throwable;
							}
						}).flatMapMany(ReactiveAnalyticsResult::rowsAsObject).map(row -> row.getLong("__count")).next();
			});
		}

		@Override
		public Mono<Boolean> exists() {
			return count().map(count -> count > 0);
		}

		private String assembleEntityQuery(final boolean count) {
			final String bucket = "`" + template.getBucketName() + "`";

			final StringBuilder statement = new StringBuilder("SELECT ");
			if (count) {
				statement.append("count(*) as __count");
			} else {
				statement.append("meta().id as __id, meta().cas as __cas, ").append(bucket).append(".*");
			}

			final String dataset = support.getJavaNameForEntity(domainType);
			statement.append(" FROM ").append(dataset);

			query.appendSort(statement);
			query.appendSkipAndLimit(statement);
			return statement.toString();
		}

		private AnalyticsOptions buildAnalyticsOptions() {
			final AnalyticsOptions options = AnalyticsOptions.analyticsOptions();
			if (scanConsistency != null) {
				options.scanConsistency(scanConsistency);
			}
			return options;
		}
	}

}<|MERGE_RESOLUTION|>--- conflicted
+++ resolved
@@ -96,14 +96,6 @@
 							} else {
 								return throwable;
 							}
-<<<<<<< HEAD
-						}).flatMapMany(ReactiveAnalyticsResult::rowsAsObject).flatMap(row -> {
-							String id = row.getString("__id");
-							long cas = row.getLong("__cas");
-							row.removeKey("__id");
-							row.removeKey("__cas");
-							return support.decodeEntity(id, row.toString(), cas, domainType);
-=======
 						}).flatMapMany(ReactiveAnalyticsResult::rowsAsObject).map(row -> {
 							String id = "";
 							long cas = 0;
@@ -122,7 +114,6 @@
 							row.removeKey(TemplateUtils.SELECT_ID);
 							row.removeKey(TemplateUtils.SELECT_CAS);
 							return template.support().decodeEntity(id, row.toString(), cas, domainType);
->>>>>>> 5a04711a
 						});
 			});
 		}
