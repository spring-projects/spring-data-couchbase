--- conflicted
+++ resolved
@@ -109,14 +109,9 @@
 		public Flux<T> all() {
 			return Flux.defer(() -> {
 				String statement = assembleEntityQuery(false);
-<<<<<<< HEAD
-				return template.getCouchbaseClientFactory().getBlockingCluster().reactive()
-						.analyticsQuery(statement, buildAnalyticsOptions()).onErrorMap(throwable -> {
-=======
 				return TransactionalSupport.verifyNotInTransaction(template.doGetTemplate(), "findByAnalytics")
 						.then(template.getCouchbaseClientFactory().getCluster().block().reactive()
 						.analyticsQuery(statement, buildAnalyticsOptions())).onErrorMap(throwable -> {
->>>>>>> 2458ac77
 							if (throwable instanceof RuntimeException) {
 								return template.potentiallyConvertRuntimeException((RuntimeException) throwable);
 							} else {
