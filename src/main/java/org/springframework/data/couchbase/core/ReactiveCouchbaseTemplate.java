--- conflicted
+++ resolved
@@ -81,13 +81,8 @@
 	}
 
 	public ReactiveCouchbaseTemplate(final ReactiveCouchbaseClientFactory clientFactory,
-<<<<<<< HEAD
-			final CouchbaseConverter converter, final TranslationService translationService,
-			final QueryScanConsistency scanConsistency) {
-=======
 									 final CouchbaseConverter converter, final TranslationService translationService,
 									 final QueryScanConsistency scanConsistency) {
->>>>>>> 2458ac77
 		this.clientFactory = clientFactory;
 		this.converter = converter;
 		this.exceptionTranslator = clientFactory.getExceptionTranslator();
