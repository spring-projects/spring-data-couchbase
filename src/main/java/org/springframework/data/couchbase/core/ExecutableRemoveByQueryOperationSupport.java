--- conflicted
+++ resolved
@@ -53,13 +53,8 @@
 		private final CouchbaseTransactionalOperator txCtx;
 
 		ExecutableRemoveByQuerySupport(final CouchbaseTemplate template, final Class<T> domainType, final Query query,
-<<<<<<< HEAD
-																	 final QueryScanConsistency scanConsistency, String scope, String collection, QueryOptions options,
-																	 CouchbaseTransactionalOperator txCtx) {
-=======
 									   final QueryScanConsistency scanConsistency, String scope, String collection, QueryOptions options,
 									   CouchbaseTransactionalOperator txCtx) {
->>>>>>> 2458ac77
 			this.template = template;
 			this.domainType = domainType;
 			this.query = query;
