/*
 * Copyright 2012-2021 the original author or authors
 *
 * Licensed under the Apache License, Version 2.0 (the "License");
 * you may not use this file except in compliance with the License.
 * You may obtain a copy of the License at
 *
 *        https://www.apache.org/licenses/LICENSE-2.0
 *
 * Unless required by applicable law or agreed to in writing, software
 * distributed under the License is distributed on an "AS IS" BASIS,
 * WITHOUT WARRANTIES OR CONDITIONS OF ANY KIND, either express or implied.
 * See the License for the specific language governing permissions and
 * limitations under the License.
 */
package org.springframework.data.couchbase.core;

import org.springframework.util.Assert;
import reactor.core.publisher.Flux;
import reactor.core.publisher.Mono;

import java.util.Optional;

import org.slf4j.Logger;
import org.slf4j.LoggerFactory;
import org.springframework.data.couchbase.core.query.Query;
import org.springframework.data.couchbase.core.support.PseudoArgs;
import org.springframework.data.couchbase.core.support.TemplateUtils;

import com.couchbase.client.java.query.QueryOptions;
import com.couchbase.client.java.query.QueryScanConsistency;
import com.couchbase.client.java.query.ReactiveQueryResult;

public class ReactiveRemoveByQueryOperationSupport implements ReactiveRemoveByQueryOperation {

	private static final Query ALL_QUERY = new Query();

	private final ReactiveCouchbaseTemplate template;

	private static final Logger LOG = LoggerFactory.getLogger(ReactiveRemoveByQueryOperationSupport.class);

	public ReactiveRemoveByQueryOperationSupport(final ReactiveCouchbaseTemplate template) {
		this.template = template;
	}

	@Override
	public <T> ReactiveRemoveByQuery<T> removeByQuery(Class<T> domainType) {
		return new ReactiveRemoveByQuerySupport<>(template, domainType, ALL_QUERY,null, null,
				null, null);
	}

	static class ReactiveRemoveByQuerySupport<T> implements ReactiveRemoveByQuery<T> {

		private final ReactiveCouchbaseTemplate template;
		private final Class<T> domainType;
		private final Query query;
		private final QueryScanConsistency scanConsistency;
		private final String scope;
		private final String collection;
		private final QueryOptions options;

		ReactiveRemoveByQuerySupport(final ReactiveCouchbaseTemplate template, final Class<T> domainType, final Query query,
				final QueryScanConsistency scanConsistency, String scope, String collection, QueryOptions options) {
			this.template = template;
			this.domainType = domainType;
			this.query = query;
			this.scanConsistency = scanConsistency;
			this.scope = scope;
			this.collection = collection;
			this.options = options;
		}

		@Override
		public Flux<RemoveResult> all() {
			return Flux.defer(() -> {
				PseudoArgs<QueryOptions> pArgs = new PseudoArgs<>(template, scope, collection, options);
				String statement = assembleDeleteQuery(pArgs.getCollection());
				LOG.debug("statement: {}", statement);
				Mono<ReactiveQueryResult> allResult = pArgs.getCollection() == null
						? template.getCouchbaseClientFactory().getCluster().reactive().query(statement,
								buildQueryOptions(pArgs.getOptions()))
						: template.getCouchbaseClientFactory().withScope(pArgs.getScope()).getScope().reactive().query(statement,
								buildQueryOptions(pArgs.getOptions()));
				return allResult.onErrorMap(throwable -> {
					if (throwable instanceof RuntimeException) {
						return template.potentiallyConvertRuntimeException((RuntimeException) throwable);
					} else {
						return throwable;
					}
				}).flatMapMany(ReactiveQueryResult::rowsAsObject)
						.map(row -> new RemoveResult(row.getString(TemplateUtils.SELECT_ID), row.getLong(TemplateUtils.SELECT_CAS),
								Optional.empty()));
			});
		}

		private QueryOptions buildQueryOptions(QueryOptions options) {
<<<<<<< HEAD
			return query.buildQueryOptions(options, scanConsistency);
=======
			options = options != null ? options : QueryOptions.queryOptions();
			if (scanConsistency != null) {
				options.scanConsistency(scanConsistency);
			}
			return options;
>>>>>>> 46072dcf
		}

		@Override
		public TerminatingRemoveByQuery<T> matching(final Query query) {
			return new ReactiveRemoveByQuerySupport<>(template, domainType, query, scanConsistency, scope, collection,
					options);
		}

		@Override
		public RemoveByQueryWithConsistency<T> inCollection(final String collection) {
			Assert.hasText(collection, "Collection must not be null nor empty.");
			return new ReactiveRemoveByQuerySupport<>(template, domainType, query, scanConsistency, scope, collection,
					options);
		}

		@Override
		@Deprecated
		public RemoveByQueryInScope<T> consistentWith(final QueryScanConsistency scanConsistency) {
			return new ReactiveRemoveByQuerySupport<>(template, domainType, query, scanConsistency, scope, collection,
					options);
		}

		@Override
		public RemoveByQueryConsistentWith<T> withConsistency(final QueryScanConsistency scanConsistency) {
			return new ReactiveRemoveByQuerySupport<>(template, domainType, query, scanConsistency, scope, collection,
					options);
		}

		private String assembleDeleteQuery(String collection) {
			return query.toN1qlRemoveString(template, collection, this.domainType);
		}

		@Override
		public RemoveByQueryWithQuery<T> withOptions(final QueryOptions options) {
			Assert.notNull(options, "Options must not be null.");
			return new ReactiveRemoveByQuerySupport<>(template, domainType, query, scanConsistency, scope, collection,
					options);
		}

		@Override
		public RemoveByQueryInCollection<T> inScope(final String scope) {
			Assert.hasText(scope, "Scope must not be null nor empty.");
			return new ReactiveRemoveByQuerySupport<>(template, domainType, query, scanConsistency, scope, collection,
					options);
		}
	}

}<|MERGE_RESOLUTION|>--- conflicted
+++ resolved
@@ -75,7 +75,7 @@
 			return Flux.defer(() -> {
 				PseudoArgs<QueryOptions> pArgs = new PseudoArgs<>(template, scope, collection, options);
 				String statement = assembleDeleteQuery(pArgs.getCollection());
-				LOG.debug("statement: {}", statement);
+				LOG.trace("statement: {}", statement);
 				Mono<ReactiveQueryResult> allResult = pArgs.getCollection() == null
 						? template.getCouchbaseClientFactory().getCluster().reactive().query(statement,
 								buildQueryOptions(pArgs.getOptions()))
@@ -94,15 +94,7 @@
 		}
 
 		private QueryOptions buildQueryOptions(QueryOptions options) {
-<<<<<<< HEAD
 			return query.buildQueryOptions(options, scanConsistency);
-=======
-			options = options != null ? options : QueryOptions.queryOptions();
-			if (scanConsistency != null) {
-				options.scanConsistency(scanConsistency);
-			}
-			return options;
->>>>>>> 46072dcf
 		}
 
 		@Override
