--- conflicted
+++ resolved
@@ -1,5 +1,5 @@
 /*
- * Copyright 2012-2021 the original author or authors
+ * Copyright 2012-2020 the original author or authors
  *
  * Licensed under the Apache License, Version 2.0 (the "License");
  * you may not use this file except in compliance with the License.
@@ -16,7 +16,6 @@
 
 package org.springframework.data.couchbase.core.mapping;
 
-import java.lang.reflect.InaccessibleObjectException;
 import java.util.Optional;
 
 import org.springframework.beans.BeansException;
@@ -24,7 +23,6 @@
 import org.springframework.context.ApplicationContextAware;
 import org.springframework.context.ApplicationEventPublisher;
 import org.springframework.data.couchbase.core.index.CouchbasePersistentEntityIndexCreator;
-import org.springframework.data.mapping.MappingException;
 import org.springframework.data.mapping.context.AbstractMappingContext;
 import org.springframework.data.mapping.context.MappingContextEvent;
 import org.springframework.data.mapping.model.FieldNamingStrategy;
@@ -138,21 +136,7 @@
 	 */
 	@Override
 	protected Optional<BasicCouchbasePersistentEntity<?>> addPersistentEntity(TypeInformation<?> typeInformation) {
-		Optional<BasicCouchbasePersistentEntity<?>> entity = null;
-		try {
-			entity = super.addPersistentEntity(typeInformation);
-<<<<<<< HEAD
-		} catch (Exception ioe) {
-			if(ioe.getClass().getName().equals("java.lang.reflect.InaccessibleObjectException")){
-				throw new MappingException("due to InaccessibleObjectException", ioe);
-			} else {
-				throw ioe;
-			}
-=======
-		} catch (InaccessibleObjectException ioe) {
-			throw new MappingException("due to InaccessibleObjectException", ioe);
->>>>>>> e77d0a30
-		}
+		Optional<BasicCouchbasePersistentEntity<?>> entity = super.addPersistentEntity(typeInformation);
 
 		if (this.eventPublisher != null && entity.isPresent()) {
 			if (this.indexCreator != null) {
