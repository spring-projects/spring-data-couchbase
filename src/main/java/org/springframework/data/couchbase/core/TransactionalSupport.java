--- conflicted
+++ resolved
@@ -32,41 +32,6 @@
                 return Mono.just(Optional.of(new ReactiveCouchbaseResourceHolder(operator.getAttemptContext())));
             }
 
-<<<<<<< HEAD
-/**
- * Checks if this operation is being run inside a transaction, and calls a non-transactional or transactional callback
- * as appropriate.
- */
-@Stability.Internal
-public class TransactionalSupport {
-    public static <T> Mono<T> one(Mono<ReactiveCouchbaseTemplate> tmpl, CouchbaseTransactionalOperator transactionalOperator,
-                                  String scopeName, String collectionName, ReactiveTemplateSupport support, T object,
-                                  Function<TransactionalSupportHelper, Mono<T>> nonTransactional, Function<TransactionalSupportHelper, Mono<T>> transactional) {
-        return tmpl.flatMap(template -> template.getCouchbaseClientFactory().withScope(scopeName)
-                .getCollectionMono(collectionName).flatMap(collection -> support.encodeEntity(object)
-                        .flatMap(converted -> tmpl.map(tp -> tp.getCouchbaseClientFactory().getResources()).flatMap(s -> {
-                            TransactionalSupportHelper gsh = new TransactionalSupportHelper(converted, support.getCas(object),
-                                    collection.reactive(), s.getCore() != null ? s.getCore()
-                                    : (transactionalOperator != null ? transactionalOperator.getAttemptContext() : null));
-                            if (gsh.ctx == null) {
-                                System.err.println("non-tx");
-                                return nonTransactional.apply(gsh);
-                            } else {
-                                System.err.println("tx");
-                                return transactional.apply(gsh);
-                            }
-                        })).onErrorMap(throwable -> {
-                            if (throwable instanceof RuntimeException) {
-                                return template.potentiallyConvertRuntimeException((RuntimeException) throwable);
-                            } else {
-                                return throwable;
-                            }
-                        })));
-    }
-
-    public static Mono<Void> verifyNotInTransaction(Mono<ReactiveCouchbaseTemplate> tmpl, String methodName) {
-        return tmpl.flatMap(tp -> Mono.just(tp.getCouchbaseClientFactory().getResources())
-=======
             ReactiveCouchbaseResourceHolder blocking = (ReactiveCouchbaseResourceHolder) TransactionSynchronizationManager.getResource(ReactiveCouchbaseResourceHolder.class);
             Optional<ReactiveCouchbaseResourceHolder> reactive = ctx.getOrEmpty(ReactiveCouchbaseResourceHolder.class);
 
@@ -84,7 +49,6 @@
 
     public static Mono<Void> verifyNotInTransaction(String methodName) {
         return checkForTransactionInThreadLocalStorage(null)
->>>>>>> 7935a9f8
                 .flatMap(s -> {
                     if (s.isPresent()) {
                         return Mono.error(new IllegalArgumentException(methodName + "can not be used inside a transaction"));
