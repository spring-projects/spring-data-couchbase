/*
 * Copyright 2012-2022 the original author or authors
 *
 * Licensed under the Apache License, Version 2.0 (the "License");
 * you may not use this file except in compliance with the License.
 * You may obtain a copy of the License at
 *
 *        https://www.apache.org/licenses/LICENSE-2.0
 *
 * Unless required by applicable law or agreed to in writing, software
 * distributed under the License is distributed on an "AS IS" BASIS,
 * WITHOUT WARRANTIES OR CONDITIONS OF ANY KIND, either express or implied.
 * See the License for the specific language governing permissions and
 * limitations under the License.
 */
package org.springframework.data.couchbase.core;

import reactor.core.publisher.Flux;
import reactor.core.publisher.Mono;

import java.time.Duration;
import java.util.Collection;

import org.slf4j.Logger;
import org.slf4j.LoggerFactory;
import org.springframework.data.couchbase.core.mapping.CouchbaseDocument;
import org.springframework.data.couchbase.core.query.OptionsBuilder;
import org.springframework.data.couchbase.core.support.PseudoArgs;
import org.springframework.util.Assert;

import com.couchbase.client.core.error.CouchbaseException;
import com.couchbase.client.core.msg.kv.DurabilityLevel;
import com.couchbase.client.java.kv.PersistTo;
import com.couchbase.client.java.kv.ReplicateTo;
import com.couchbase.client.java.kv.UpsertOptions;

public class ReactiveUpsertByIdOperationSupport implements ReactiveUpsertByIdOperation {

	private final ReactiveCouchbaseTemplate template;
	private static final Logger LOG = LoggerFactory.getLogger(ReactiveUpsertByIdOperationSupport.class);

	public ReactiveUpsertByIdOperationSupport(final ReactiveCouchbaseTemplate template) {
		this.template = template;
	}

	@Override
	public <T> ReactiveUpsertById<T> upsertById(final Class<T> domainType) {
		Assert.notNull(domainType, "DomainType must not be null!");
		return new ReactiveUpsertByIdSupport<>(template, domainType, null, null, null, PersistTo.NONE, ReplicateTo.NONE,
				DurabilityLevel.NONE, null, template.support());
	}

	static class ReactiveUpsertByIdSupport<T> implements ReactiveUpsertById<T> {

		private final ReactiveCouchbaseTemplate template;
		private final Class<T> domainType;
		private final String scope;
		private final String collection;
		private final UpsertOptions options;
		private final PersistTo persistTo;
		private final ReplicateTo replicateTo;
		private final DurabilityLevel durabilityLevel;
		private final Duration expiry;
		private final ReactiveTemplateSupport support;

		ReactiveUpsertByIdSupport(final ReactiveCouchbaseTemplate template, final Class<T> domainType, final String scope,
								  final String collection, final UpsertOptions options, final PersistTo persistTo, final ReplicateTo replicateTo,
								  final DurabilityLevel durabilityLevel, final Duration expiry, ReactiveTemplateSupport support) {
			this.template = template;
			this.domainType = domainType;
			this.scope = scope;
			this.collection = collection;
			this.options = options;
			this.persistTo = persistTo;
			this.replicateTo = replicateTo;
			this.durabilityLevel = durabilityLevel;
			this.expiry = expiry;
			this.support = support;
		}

		@Override
		public Mono<T> one(T object) {
			PseudoArgs<UpsertOptions> pArgs = new PseudoArgs(template, scope, collection, options, null, domainType);
			LOG.trace("upsertById {}", pArgs);
			Mono<ReactiveCouchbaseTemplate> tmpl = template.doGetTemplate();
<<<<<<< HEAD
			Mono<T> reactiveEntity = support.encodeEntity(object)
					.flatMap(converted -> tmpl.flatMap(tp -> tp.getCouchbaseClientFactory().getTransactionResources(null).flatMap(s -> {
						if (s.getCore() == null) {
							return tp.getCouchbaseClientFactory().withScope(pArgs.getScope())
									.getCollection(pArgs.getCollection()).flatMap(collection -> collection.reactive()
									.upsert(converted.getId(), converted.export(), buildUpsertOptions(pArgs.getOptions(), converted))
									.flatMap(result -> support.applyResult(object, converted, converted.getId(), result.cas(), null)));
						} else {
							return Mono.error(new CouchbaseException("No upsert in a transaction. Use insert or replace"));
						}
					})));
=======
			Mono<T> reactiveEntity = TransactionalSupport.verifyNotInTransaction(template.doGetTemplate(), "upsertById")
					.then(support.encodeEntity(object))
					.flatMap(converted -> tmpl.flatMap(tp -> {
						return tp.getCouchbaseClientFactory().withScope(pArgs.getScope())
								.getCollection(pArgs.getCollection()).flatMap(collection -> collection.reactive()
										.upsert(converted.getId(), converted.export(), buildUpsertOptions(pArgs.getOptions(), converted))
										.flatMap(result -> support.applyResult(object, converted, converted.getId(), result.cas(), null)));
					}));
>>>>>>> 2458ac77

			return reactiveEntity.onErrorMap(throwable -> {
				if (throwable instanceof RuntimeException) {
					return template.potentiallyConvertRuntimeException((RuntimeException) throwable);
				} else {
					return throwable;
				}
			});
		}

		@Override
		public Flux<? extends T> all(Collection<? extends T> objects) {
			return Flux.fromIterable(objects).flatMap(this::one);
		}

		private UpsertOptions buildUpsertOptions(UpsertOptions options, CouchbaseDocument doc) {
			return OptionsBuilder.buildUpsertOptions(options, persistTo, replicateTo, durabilityLevel, expiry, doc);
		}

		@Override
		public TerminatingUpsertById<T> withOptions(final UpsertOptions options) {
			Assert.notNull(options, "Options must not be null.");
			return new ReactiveUpsertByIdSupport(template, domainType, scope, collection, options, persistTo, replicateTo,
					durabilityLevel, expiry, support);
		}

		@Override
		public UpsertByIdWithExpiry<T> inCollection(final String collection) {
			return new ReactiveUpsertByIdSupport<>(template, domainType, scope, collection, options, persistTo, replicateTo,
					durabilityLevel, expiry, support);
		}

		@Override
		public UpsertByIdInCollection<T> inScope(final String scope) {
			return new ReactiveUpsertByIdSupport<>(template, domainType, scope, collection, options, persistTo, replicateTo,
					durabilityLevel, expiry, support);
		}

		@Override
		public UpsertByIdInScope<T> withDurability(final DurabilityLevel durabilityLevel) {
			Assert.notNull(durabilityLevel, "Durability Level must not be null.");
			return new ReactiveUpsertByIdSupport<>(template, domainType, scope, collection, options, persistTo, replicateTo,
					durabilityLevel, expiry, support);
		}

		@Override
		public UpsertByIdInScope<T> withDurability(final PersistTo persistTo, final ReplicateTo replicateTo) {
			Assert.notNull(persistTo, "PersistTo must not be null.");
			Assert.notNull(replicateTo, "ReplicateTo must not be null.");
			return new ReactiveUpsertByIdSupport<>(template, domainType, scope, collection, options, persistTo, replicateTo,
					durabilityLevel, expiry, support);
		}

		@Override
		public UpsertByIdWithDurability<T> withExpiry(final Duration expiry) {
			Assert.notNull(expiry, "expiry must not be null.");
			return new ReactiveUpsertByIdSupport<>(template, domainType, scope, collection, options, persistTo, replicateTo,
					durabilityLevel, expiry, support);
		}
	}

}<|MERGE_RESOLUTION|>--- conflicted
+++ resolved
@@ -83,19 +83,6 @@
 			PseudoArgs<UpsertOptions> pArgs = new PseudoArgs(template, scope, collection, options, null, domainType);
 			LOG.trace("upsertById {}", pArgs);
 			Mono<ReactiveCouchbaseTemplate> tmpl = template.doGetTemplate();
-<<<<<<< HEAD
-			Mono<T> reactiveEntity = support.encodeEntity(object)
-					.flatMap(converted -> tmpl.flatMap(tp -> tp.getCouchbaseClientFactory().getTransactionResources(null).flatMap(s -> {
-						if (s.getCore() == null) {
-							return tp.getCouchbaseClientFactory().withScope(pArgs.getScope())
-									.getCollection(pArgs.getCollection()).flatMap(collection -> collection.reactive()
-									.upsert(converted.getId(), converted.export(), buildUpsertOptions(pArgs.getOptions(), converted))
-									.flatMap(result -> support.applyResult(object, converted, converted.getId(), result.cas(), null)));
-						} else {
-							return Mono.error(new CouchbaseException("No upsert in a transaction. Use insert or replace"));
-						}
-					})));
-=======
 			Mono<T> reactiveEntity = TransactionalSupport.verifyNotInTransaction(template.doGetTemplate(), "upsertById")
 					.then(support.encodeEntity(object))
 					.flatMap(converted -> tmpl.flatMap(tp -> {
@@ -104,7 +91,6 @@
 										.upsert(converted.getId(), converted.export(), buildUpsertOptions(pArgs.getOptions(), converted))
 										.flatMap(result -> support.applyResult(object, converted, converted.getId(), result.cas(), null)));
 					}));
->>>>>>> 2458ac77
 
 			return reactiveEntity.onErrorMap(throwable -> {
 				if (throwable instanceof RuntimeException) {
