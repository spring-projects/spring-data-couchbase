--- conflicted
+++ resolved
@@ -25,10 +25,7 @@
 import reactor.core.publisher.Mono;
 
 import java.lang.reflect.Method;
-<<<<<<< HEAD
-=======
 import java.nio.charset.StandardCharsets;
->>>>>>> 2458ac77
 import java.time.Duration;
 import java.util.Arrays;
 import java.util.Collection;
@@ -75,13 +72,8 @@
 		private final Duration expiry;
 
 		ReactiveFindByIdSupport(ReactiveCouchbaseTemplate template, Class<T> domainType, String scope, String collection,
-<<<<<<< HEAD
-				CommonOptions<?> options, List<String> fields, Duration expiry, CouchbaseTransactionalOperator txCtx,
-				ReactiveTemplateSupport support) {
-=======
 								CommonOptions<?> options, List<String> fields, Duration expiry, CouchbaseTransactionalOperator txCtx,
 								ReactiveTemplateSupport support) {
->>>>>>> 2458ac77
 			this.template = template;
 			this.domainType = domainType;
 			this.scope = scope;
@@ -110,34 +102,6 @@
 					.flatMap(s -> {
 						System.err.println("Session: "+s);
 						//Mono<T> reactiveEntity =  Mono.defer(() -> {
-<<<<<<< HEAD
-				if (s == null || s.getCore() == null) {
-					if (pArgs.getOptions() instanceof GetAndTouchOptions) {
-						return rc.getAndTouch(id, expiryToUse(), (GetAndTouchOptions) pArgs.getOptions())
-								.flatMap(result -> support.decodeEntity(id, result.contentAs(String.class), result.cas(), domainType,
-										pArgs.getScope(), pArgs.getCollection(), null));
-					} else {
-						return rc.get(id, (GetOptions) pArgs.getOptions())
-								.flatMap(result -> support.decodeEntity(id, result.contentAs(String.class), result.cas(), domainType,
-										pArgs.getScope(), pArgs.getCollection(), null));
-					}
-				} else {
-					return  s.getCore().get(makeCollectionIdentifier(rc.async()), id)
-							.flatMap( result -> {
-
-						// todo gp no cas // todo mr - it's required by replace().one when comparing to internal.cas(). it's gone
-						// todo gp if we need this of course needs to be exposed nicely
-						Long cas = result.cas();
-						return support.decodeEntity(id, new String(result.contentAsBytes()), cas, domainType, pArgs.getScope(),
-								pArgs.getCollection(), new TransactionResultHolder(result), null).doOnNext(out -> {
-									// todo gp is this safe? are we on the right thread?
-									// org.springframework.transaction.support.TransactionSynchronizationManager.bindResource(out,
-									// result);
-								});
-					});
-				}
-			}));
-=======
 						if (s == null || s.getCore() == null) {
 							if (pArgs.getOptions() instanceof GetAndTouchOptions) {
 								return rc.getAndTouch(id, expiryToUse(), (GetAndTouchOptions) pArgs.getOptions())
@@ -156,7 +120,6 @@
 									});
 						}
 					}));
->>>>>>> 2458ac77
 
 			return reactiveEntity.onErrorResume(throwable -> {
 				if (throwable instanceof DocumentNotFoundException) {
