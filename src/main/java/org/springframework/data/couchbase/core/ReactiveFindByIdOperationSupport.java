/*
 * Copyright 2012-2022 the original author or authors
 *
 * Licensed under the Apache License, Version 2.0 (the "License");
 * you may not use this file except in compliance with the License.
 * You may obtain a copy of the License at
 *
 *        https://www.apache.org/licenses/LICENSE-2.0
 *
 * Unless required by applicable law or agreed to in writing, software
 * distributed under the License is distributed on an "AS IS" BASIS,
 * WITHOUT WARRANTIES OR CONDITIONS OF ANY KIND, either express or implied.
 * See the License for the specific language governing permissions and
 * limitations under the License.
 */
package org.springframework.data.couchbase.core;

import static com.couchbase.client.java.kv.GetAndTouchOptions.getAndTouchOptions;
import static com.couchbase.client.java.transactions.internal.ConverterUtil.makeCollectionIdentifier;

import org.springframework.data.couchbase.repository.support.TransactionResultHolder;
import reactor.core.publisher.Flux;
import reactor.core.publisher.Mono;

import java.nio.charset.StandardCharsets;
import java.time.Duration;
import java.util.Arrays;
import java.util.Collection;
import java.util.List;

import org.slf4j.Logger;
import org.slf4j.LoggerFactory;
import org.springframework.data.couchbase.core.mapping.CouchbasePersistentEntity;
import org.springframework.data.couchbase.core.support.PseudoArgs;
import org.springframework.data.couchbase.transaction.CouchbaseTransactionalOperator;
import org.springframework.util.Assert;

import com.couchbase.client.core.error.DocumentNotFoundException;
import com.couchbase.client.java.CommonOptions;
import com.couchbase.client.java.ReactiveCollection;
import com.couchbase.client.java.codec.RawJsonTranscoder;
import com.couchbase.client.java.kv.GetAndTouchOptions;
import com.couchbase.client.java.kv.GetOptions;

public class ReactiveFindByIdOperationSupport implements ReactiveFindByIdOperation {

	private final ReactiveCouchbaseTemplate template;
	private static final Logger LOG = LoggerFactory.getLogger(ReactiveFindByIdOperationSupport.class);

	ReactiveFindByIdOperationSupport(ReactiveCouchbaseTemplate template) {
		this.template = template;
	}

	@Override
	public <T> ReactiveFindById<T> findById(Class<T> domainType) {
		return new ReactiveFindByIdSupport<>(template, domainType, null, null, null, null, null, null, template.support());
	}

	static class ReactiveFindByIdSupport<T> implements ReactiveFindById<T> {

		private final ReactiveCouchbaseTemplate template;
		private final Class<T> domainType;
		private final String scope;
		private final String collection;
		private final CommonOptions<?> options;
		private final List<String> fields;
		private final CouchbaseTransactionalOperator txCtx;
		private final ReactiveTemplateSupport support;
		private final Duration expiry;

		ReactiveFindByIdSupport(ReactiveCouchbaseTemplate template, Class<T> domainType, String scope, String collection,
				CommonOptions<?> options, List<String> fields, Duration expiry, CouchbaseTransactionalOperator txCtx,
				ReactiveTemplateSupport support) {
			this.template = template;
			this.domainType = domainType;
			this.scope = scope;
			this.collection = collection;
			this.options = options;
			this.fields = fields;
			this.expiry = expiry;
			this.txCtx = txCtx;
			this.support = support;
		}

		@Override
		public Mono<T> one(final String id) {

			CommonOptions<?> gOptions = initGetOptions();
			PseudoArgs<?> pArgs = new PseudoArgs(template, scope, collection, gOptions, txCtx, domainType);
			LOG.trace("findById {}", pArgs);

			ReactiveCollection rc = template.getCouchbaseClientFactory().withScope(pArgs.getScope())
					.getCollection(pArgs.getCollection()).reactive();

<<<<<<< HEAD
			// this will get me a template with a session holding tx
			Mono<ReactiveCouchbaseTemplate> tmpl = template.doGetTemplate();

			Mono<T> reactiveEntity = tmpl.map(tp -> tp.getCouchbaseClientFactory().getResources()).flatMap(s -> {
				if (s == null || s.getCore() == null) {
=======
			Mono<T> reactiveEntity = TransactionalSupport.checkForTransactionInThreadLocalStorage(txCtx).flatMap(ctxOpt -> {
				if (!ctxOpt.isPresent()) {
>>>>>>> 7935a9f8
					if (pArgs.getOptions() instanceof GetAndTouchOptions) {
						return rc.getAndTouch(id, expiryToUse(), (GetAndTouchOptions) pArgs.getOptions())
								.flatMap(result -> support.decodeEntity(id, result.contentAs(String.class), result.cas(), domainType,
										pArgs.getScope(), pArgs.getCollection(), null));
					} else {
						return rc.get(id, (GetOptions) pArgs.getOptions())
								.flatMap(result -> support.decodeEntity(id, result.contentAs(String.class), result.cas(), domainType,
										pArgs.getScope(), pArgs.getCollection(), null));
					}
				} else {
					return ctxOpt.get().getCore().get(makeCollectionIdentifier(rc.async()), id)
							.flatMap(result -> support.decodeEntity(id, new String(result.contentAsBytes(), StandardCharsets.UTF_8),
									result.cas(), domainType, pArgs.getScope(), pArgs.getCollection(),
									new TransactionResultHolder(result), null));
				}
			});

			return reactiveEntity.onErrorResume(throwable -> {
				if (throwable instanceof DocumentNotFoundException) {
					return Mono.empty();
				}
				return Mono.error(throwable);
			}).onErrorMap(throwable -> {
				if (throwable instanceof RuntimeException) {
					return template.potentiallyConvertRuntimeException((RuntimeException) throwable);
				} else {
					return throwable;
				}
			});

		}

		@Override
		public Flux<? extends T> all(final Collection<String> ids) {
			return Flux.fromIterable(ids).flatMap(this::one);
		}

		@Override
		public FindByIdInScope<T> withOptions(final GetOptions options) {
			Assert.notNull(options, "Options must not be null.");
			return new ReactiveFindByIdSupport<>(template, domainType, scope, collection, options, fields, expiry, txCtx,
					support);
		}

		@Override
		public FindByIdInCollection<T> inCollection(final String collection) {
			return new ReactiveFindByIdSupport<>(template, domainType, scope, collection, options, fields, expiry, txCtx,
					support);
		}

		@Override
		public FindByIdInCollection<T> inScope(final String scope) {
			return new ReactiveFindByIdSupport<>(template, domainType, scope, collection, options, fields, expiry, txCtx,
					support);
		}

		@Override
		public FindByIdWithOptions<T> project(String... fields) {
			Assert.notNull(fields, "Fields must not be null");
			return new ReactiveFindByIdSupport<>(template, domainType, scope, collection, options, Arrays.asList(fields),
					expiry, txCtx, support);
		}

		@Override
		public FindByIdWithProjection<T> withExpiry(final Duration expiry) {
			return new ReactiveFindByIdSupport<>(template, domainType, scope, collection, options, fields, expiry, txCtx,
					support);
		}

		@Override
		public FindByIdWithProjection<T> transaction(CouchbaseTransactionalOperator txCtx) {
			Assert.notNull(txCtx, "txCtx must not be null");
			return new ReactiveFindByIdSupport<>(template, domainType, scope, collection, options, fields, expiry, txCtx,
					support);
		}

		private CommonOptions<?> initGetOptions() {
			CommonOptions<?> getOptions;
			if (expiry != null || options instanceof GetAndTouchOptions) {
				GetAndTouchOptions gOptions = options != null ? (GetAndTouchOptions) options : getAndTouchOptions();
				if (gOptions.build().transcoder() == null) {
					gOptions.transcoder(RawJsonTranscoder.INSTANCE);
				}
				getOptions = gOptions;
			} else {
				GetOptions gOptions = options != null ? (GetOptions) options : GetOptions.getOptions();
				if (gOptions.build().transcoder() == null) {
					gOptions.transcoder(RawJsonTranscoder.INSTANCE);
				}
				if (fields != null && !fields.isEmpty()) {
					gOptions.project(fields);
				}
				getOptions = gOptions;
			}
			return getOptions;
		}

		private Duration expiryToUse() {
			Duration expiryToUse = expiry;
			if (expiryToUse != null || options instanceof GetAndTouchOptions) {
				if (expiryToUse == null) { // GetAndTouchOptions without specifying expiry -> get expiry from annoation
					final CouchbasePersistentEntity<?> entity = template.getConverter().getMappingContext()
							.getRequiredPersistentEntity(domainType);
					expiryToUse = entity.getExpiryDuration();
				}
			}
			return expiryToUse;
		}

	}

}<|MERGE_RESOLUTION|>--- conflicted
+++ resolved
@@ -92,16 +92,8 @@
 			ReactiveCollection rc = template.getCouchbaseClientFactory().withScope(pArgs.getScope())
 					.getCollection(pArgs.getCollection()).reactive();
 
-<<<<<<< HEAD
-			// this will get me a template with a session holding tx
-			Mono<ReactiveCouchbaseTemplate> tmpl = template.doGetTemplate();
-
-			Mono<T> reactiveEntity = tmpl.map(tp -> tp.getCouchbaseClientFactory().getResources()).flatMap(s -> {
-				if (s == null || s.getCore() == null) {
-=======
 			Mono<T> reactiveEntity = TransactionalSupport.checkForTransactionInThreadLocalStorage(txCtx).flatMap(ctxOpt -> {
 				if (!ctxOpt.isPresent()) {
->>>>>>> 7935a9f8
 					if (pArgs.getOptions() instanceof GetAndTouchOptions) {
 						return rc.getAndTouch(id, expiryToUse(), (GetAndTouchOptions) pArgs.getOptions())
 								.flatMap(result -> support.decodeEntity(id, result.contentAs(String.class), result.cas(), domainType,
