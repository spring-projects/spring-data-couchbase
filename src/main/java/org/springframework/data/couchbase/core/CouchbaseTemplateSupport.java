/*
 * Copyright 2012-2022 the original author or authors
 *
 * Licensed under the Apache License, Version 2.0 (the "License");
 * you may not use this file except in compliance with the License.
 * You may obtain a copy of the License at
 *
 *        https://www.apache.org/licenses/LICENSE-2.0
 *
 * Unless required by applicable law or agreed to in writing, software
 * distributed under the License is distributed on an "AS IS" BASIS,
 * WITHOUT WARRANTIES OR CONDITIONS OF ANY KIND, either express or implied.
 * See the License for the specific language governing permissions and
 * limitations under the License.
 */

package org.springframework.data.couchbase.core;

import org.springframework.beans.BeansException;
import org.springframework.context.ApplicationContext;
import org.springframework.context.ApplicationContextAware;
import org.springframework.data.couchbase.core.convert.CouchbaseConverter;
import org.springframework.data.couchbase.core.convert.translation.TranslationService;
import org.springframework.data.couchbase.core.mapping.CouchbaseDocument;
import org.springframework.data.couchbase.core.mapping.event.AfterConvertCallback;
import org.springframework.data.couchbase.core.mapping.event.BeforeConvertCallback;
import org.springframework.data.couchbase.core.mapping.event.BeforeConvertEvent;
import org.springframework.data.couchbase.core.mapping.event.BeforeSaveEvent;
import org.springframework.data.couchbase.repository.support.TransactionResultHolder;
import org.springframework.data.couchbase.transaction.ReactiveCouchbaseResourceHolder;
import org.springframework.data.mapping.callback.EntityCallbacks;
import org.springframework.util.Assert;

/**
 * Internal encode/decode support for CouchbaseTemplate.
 *
 * @author Michael Nitschinger
 * @author Michael Reiche
 * @author Jorge Rodriguez Martin
 * @author Carlos Espinaco
 * @since 3.0
 */
class CouchbaseTemplateSupport extends AbstractTemplateSupport implements ApplicationContextAware, TemplateSupport {

	private final CouchbaseTemplate template;
	private EntityCallbacks entityCallbacks;

	public CouchbaseTemplateSupport(final CouchbaseTemplate template, final CouchbaseConverter converter,
									final TranslationService translationService) {
		super(template.reactive(), converter, translationService);
		this.template = template;
	}

	@Override
	public CouchbaseDocument encodeEntity(final Object entityToEncode) {
		maybeEmitEvent(new BeforeConvertEvent<>(entityToEncode));
		Object maybeNewEntity = maybeCallBeforeConvert(entityToEncode, "");
		final CouchbaseDocument converted = new CouchbaseDocument();
		converter.write(maybeNewEntity, converted);
		maybeCallAfterConvert(entityToEncode, converted, "");
		maybeEmitEvent(new BeforeSaveEvent<>(entityToEncode, converted));
		return converted;
	}

	@Override
	ReactiveCouchbaseTemplate getReactiveTemplate() {
		return template.reactive();
	}

	@Override
	public <T> T decodeEntity(String id, String source, long cas, Class<T> entityClass, String scope, String collection,
							  TransactionResultHolder txHolder) {
		return decodeEntity(id, source, cas, entityClass, scope, collection, txHolder);
	}

	@Override
	public <T> T decodeEntity(String id, String source, long cas, Class<T> entityClass, String scope, String collection,
<<<<<<< HEAD
														TransactionResultHolder txHolder, ReactiveCouchbaseResourceHolder holder) {
=======
							  TransactionResultHolder txHolder, ReactiveCouchbaseResourceHolder holder) {
>>>>>>> 2458ac77
		return decodeEntityBase(id, source, cas, entityClass, scope, collection, txHolder, holder);
	}

	@Override
	public <T> T applyResult(T entity, CouchbaseDocument converted, Object id, long cas,
							 TransactionResultHolder txResultHolder) {
		return applyResult(entity, converted, id, cas,txResultHolder, null);
	}

	@Override
	public <T> T applyResult(T entity, CouchbaseDocument converted, Object id, long cas,
<<<<<<< HEAD
													 TransactionResultHolder txResultHolder, ReactiveCouchbaseResourceHolder holder) {
=======
							 TransactionResultHolder txResultHolder, ReactiveCouchbaseResourceHolder holder) {
>>>>>>> 2458ac77
		return applyResultBase(entity, converted, id, cas, txResultHolder, holder);
	}

	@Override
	public <T> Integer getTxResultHolder(T source) {
		return null;
	}


	@Override
	public void setApplicationContext(ApplicationContext applicationContext) throws BeansException {
		this.applicationContext = applicationContext;
		if (entityCallbacks == null) {
			setEntityCallbacks(EntityCallbacks.create(applicationContext));
		}
	}

	/**
	 * Set the {@link EntityCallbacks} instance to use when invoking
	 * {@link org.springframework.data.mapping.callback.EntityCallback callbacks} like the {@link BeforeConvertCallback}.
	 * <p>
	 * Overrides potentially existing {@link EntityCallbacks}.
	 *
	 * @param entityCallbacks must not be {@literal null}.
	 * @throws IllegalArgumentException if the given instance is {@literal null}.
	 * @since 2.2
	 */
	public void setEntityCallbacks(EntityCallbacks entityCallbacks) {
		Assert.notNull(entityCallbacks, "EntityCallbacks must not be null!");
		this.entityCallbacks = entityCallbacks;
	}

	protected <T> T maybeCallBeforeConvert(T object, String collection) {
		if (entityCallbacks != null) {
			return entityCallbacks.callback(BeforeConvertCallback.class, object, collection);
		} else {
			LOG.info("maybeCallBeforeConvert called, but CouchbaseTemplate not initialized with applicationContext");
		}
		return object;
	}

	protected <T> T maybeCallAfterConvert(T object, CouchbaseDocument document, String collection) {
		if (null != entityCallbacks) {
			return entityCallbacks.callback(AfterConvertCallback.class, object, document, collection);
		} else {
			LOG.info("maybeCallAfterConvert called, but CouchbaseTemplate not initialized with applicationContext");
		}
		return object;
	}

}<|MERGE_RESOLUTION|>--- conflicted
+++ resolved
@@ -75,11 +75,7 @@
 
 	@Override
 	public <T> T decodeEntity(String id, String source, long cas, Class<T> entityClass, String scope, String collection,
-<<<<<<< HEAD
-														TransactionResultHolder txHolder, ReactiveCouchbaseResourceHolder holder) {
-=======
 							  TransactionResultHolder txHolder, ReactiveCouchbaseResourceHolder holder) {
->>>>>>> 2458ac77
 		return decodeEntityBase(id, source, cas, entityClass, scope, collection, txHolder, holder);
 	}
 
@@ -91,11 +87,7 @@
 
 	@Override
 	public <T> T applyResult(T entity, CouchbaseDocument converted, Object id, long cas,
-<<<<<<< HEAD
-													 TransactionResultHolder txResultHolder, ReactiveCouchbaseResourceHolder holder) {
-=======
 							 TransactionResultHolder txResultHolder, ReactiveCouchbaseResourceHolder holder) {
->>>>>>> 2458ac77
 		return applyResultBase(entity, converted, id, cas, txResultHolder, holder);
 	}
 
