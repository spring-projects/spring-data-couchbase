--- conflicted
+++ resolved
@@ -192,19 +192,6 @@
 			ReactiveCouchbaseClientFactory clientFactory = template.getCouchbaseClientFactory();
 			ReactiveScope rs = clientFactory.getScope(pArgs.getScope()).reactive();
 
-<<<<<<< HEAD
-			Mono<Object> allResult = tmpl.map(tp -> tp.getCouchbaseClientFactory().getResources()).flatMap(s -> {
-				if (s.getCore() == null) {
-					QueryOptions opts = buildOptions(pArgs.getOptions());
-					return pArgs.getScope() == null ? clientFactory.getCluster().reactive().query(statement, opts)
-							: rs.query(statement, opts);
-				} else {
-					TransactionQueryOptions opts = buildTransactionOptions(pArgs.getOptions());
-					return (AttemptContextReactiveAccessor.createReactiveTransactionAttemptContext(s.getCore(),
-							clientFactory.getCluster().environment().jsonSerializer())).query(statement, opts);
-				}
-			});
-=======
 			Mono<Object> allResult = TransactionalSupport.checkForTransactionInThreadLocalStorage(txCtx).flatMap(s -> {
 						if (!s.isPresent()) {
 							QueryOptions opts = buildOptions(pArgs.getOptions());
@@ -216,7 +203,6 @@
 									clientFactory.getCluster().environment().jsonSerializer())).query(statement, opts);
 						}
 					});
->>>>>>> 7935a9f8
 
 			return allResult.onErrorMap(throwable -> {
 				if (throwable instanceof RuntimeException) {
@@ -268,19 +254,6 @@
 			ReactiveCouchbaseClientFactory clientFactory = template.getCouchbaseClientFactory();
 			ReactiveScope rs = clientFactory.getScope(pArgs.getScope()).reactive();
 
-<<<<<<< HEAD
-			Mono<Object> allResult = tmpl.map(tp -> tp.getCouchbaseClientFactory().getResources()).flatMap(s -> {
-				if (s.getCore() == null) {
-					QueryOptions opts = buildOptions(pArgs.getOptions());
-					return pArgs.getScope() == null ? clientFactory.getCluster().reactive().query(statement, opts)
-							: rs.query(statement, opts);
-				} else {
-					TransactionQueryOptions opts = buildTransactionOptions(pArgs.getOptions());
-					return (AttemptContextReactiveAccessor.createReactiveTransactionAttemptContext(s.getCore(),
-							clientFactory.getCluster().environment().jsonSerializer())).query(statement, opts);
-				}
-			});
-=======
 			Mono<Object> allResult = TransactionalSupport.checkForTransactionInThreadLocalStorage(txCtx).flatMap(s -> {
 						if (!s.isPresent()) {
 							QueryOptions opts = buildOptions(pArgs.getOptions());
@@ -292,7 +265,6 @@
 									clientFactory.getCluster().environment().jsonSerializer())).query(statement, opts);
 						}
 					});
->>>>>>> 7935a9f8
 
 			return allResult.onErrorMap(throwable -> {
 				if (throwable instanceof RuntimeException) {
