/*
 * Copyright 2012-2022 the original author or authors
 *
 * Licensed under the Apache License, Version 2.0 (the "License");
 * you may not use this file except in compliance with the License.
 * You may obtain a copy of the License at
 *
 *        https://www.apache.org/licenses/LICENSE-2.0
 *
 * Unless required by applicable law or agreed to in writing, software
 * distributed under the License is distributed on an "AS IS" BASIS,
 * WITHOUT WARRANTIES OR CONDITIONS OF ANY KIND, either express or implied.
 * See the License for the specific language governing permissions and
 * limitations under the License.
 */
package org.springframework.data.couchbase.core;

import com.couchbase.client.java.transactions.AttemptContextReactiveAccessor;
import reactor.core.publisher.Flux;
import reactor.core.publisher.Mono;

import org.slf4j.Logger;
import org.slf4j.LoggerFactory;
import org.springframework.data.couchbase.ReactiveCouchbaseClientFactory;
import org.springframework.data.couchbase.core.query.OptionsBuilder;
import org.springframework.data.couchbase.core.query.Query;
import org.springframework.data.couchbase.core.support.PseudoArgs;
import org.springframework.data.couchbase.core.support.TemplateUtils;
import org.springframework.data.couchbase.transaction.CouchbaseTransactionalOperator;
import org.springframework.util.Assert;

import com.couchbase.client.core.error.CouchbaseException;
import com.couchbase.client.java.ReactiveScope;
import com.couchbase.client.java.query.QueryOptions;
import com.couchbase.client.java.query.QueryScanConsistency;
import com.couchbase.client.java.query.ReactiveQueryResult;
import com.couchbase.client.java.transactions.TransactionQueryOptions;
import com.couchbase.client.java.transactions.TransactionQueryResult;

/**
 * {@link ReactiveFindByQueryOperation} implementations for Couchbase.
 *
 * @author Michael Nitschinger
 * @author Michael Reiche
 */
public class ReactiveFindByQueryOperationSupport implements ReactiveFindByQueryOperation {

	private static final Query ALL_QUERY = new Query();

	private final ReactiveCouchbaseTemplate template;
	private static final Logger LOG = LoggerFactory.getLogger(ReactiveFindByQueryOperationSupport.class);

	public ReactiveFindByQueryOperationSupport(final ReactiveCouchbaseTemplate template) {
		this.template = template;
	}

	@Override
	public <T> ReactiveFindByQuery<T> findByQuery(final Class<T> domainType) {
		return new ReactiveFindByQuerySupport<>(template, domainType, domainType, ALL_QUERY, null, null, null, null, null,
				null, null, template.support());
	}

	static class ReactiveFindByQuerySupport<T> implements ReactiveFindByQuery<T> {

		private final ReactiveCouchbaseTemplate template;
		private final Class<?> domainType;
		private final Class<T> returnType;
		private final Query query;
		private final QueryScanConsistency scanConsistency;
		private final String collection;
		private final String scope;
		private final String[] distinctFields;
		private final String[] fields;
		private final QueryOptions options;
		private final CouchbaseTransactionalOperator txCtx;
		private final ReactiveTemplateSupport support;

		ReactiveFindByQuerySupport(final ReactiveCouchbaseTemplate template, final Class<?> domainType,
<<<<<<< HEAD
				final Class<T> returnType, final Query query, final QueryScanConsistency scanConsistency, final String scope,
				final String collection, final QueryOptions options, final String[] distinctFields, String[] fields,
				final CouchbaseTransactionalOperator txCtx, final ReactiveTemplateSupport support) {
=======
								   final Class<T> returnType, final Query query, final QueryScanConsistency scanConsistency, final String scope,
								   final String collection, final QueryOptions options, final String[] distinctFields, String[] fields,
								   final CouchbaseTransactionalOperator txCtx, final ReactiveTemplateSupport support) {
>>>>>>> 2458ac77
			Assert.notNull(domainType, "domainType must not be null!");
			Assert.notNull(returnType, "returnType must not be null!");
			this.template = template;
			this.domainType = domainType;
			this.returnType = returnType;
			this.query = query;
			this.scanConsistency = scanConsistency;
			this.scope = scope;
			this.collection = collection;
			this.options = options;
			this.distinctFields = distinctFields;
			this.fields = fields;
			this.support = support;
			this.txCtx = txCtx;
		}

		@Override
		public FindByQueryWithQuery<T> matching(Query query) {
			QueryScanConsistency scanCons;
			if (query.getScanConsistency() != null) { // redundant, since buildQueryOptions() will use
				// query.getScanConsistency()
				scanCons = query.getScanConsistency();
			} else {
				scanCons = scanConsistency;
			}
			return new ReactiveFindByQuerySupport<>(template, domainType, returnType, query, scanCons, scope, collection,
					options, distinctFields, fields, txCtx, support);
		}

		@Override
		public FindByQueryWithQuery<T> withOptions(final QueryOptions options) {
			Assert.notNull(options, "Options must not be null.");
			return new ReactiveFindByQuerySupport<>(template, domainType, returnType, query, scanConsistency, scope,
					collection, options, distinctFields, fields, txCtx, support);
		}

		@Override
		public FindByQueryInCollection<T> inScope(final String scope) {
			return new ReactiveFindByQuerySupport<>(template, domainType, returnType, query, scanConsistency, scope,
					collection, options, distinctFields, fields, txCtx, support);
		}

		@Override
		public FindByQueryWithDistinct<T> inCollection(final String collection) {
			return new ReactiveFindByQuerySupport<>(template, domainType, returnType, query, scanConsistency, scope,
					collection, options, distinctFields, fields, txCtx, support);
		}

		@Override
		@Deprecated
		public FindByQueryWithOptions<T> consistentWith(QueryScanConsistency scanConsistency) {
			return new ReactiveFindByQuerySupport<>(template, domainType, returnType, query, scanConsistency, scope,
					collection, options, distinctFields, fields, txCtx, support);
		}

		@Override
		public FindByQueryWithConsistency<T> withConsistency(QueryScanConsistency scanConsistency) {
			return new ReactiveFindByQuerySupport<>(template, domainType, returnType, query, scanConsistency, scope,
					collection, options, distinctFields, fields, txCtx, support);
		}

		public <R> FindByQueryWithProjecting<R> as(Class<R> returnType) {
			Assert.notNull(returnType, "returnType must not be null!");
			return new ReactiveFindByQuerySupport<>(template, domainType, returnType, query, scanConsistency, scope,
					collection, options, distinctFields, fields, txCtx, support);
		}

		@Override
		public FindByQueryWithProjection<T> project(String[] fields) {
			Assert.notNull(fields, "Fields must not be null");
			Assert.isNull(distinctFields, "only one of project(fields) and distinct(distinctFields) can be specified");
			return new ReactiveFindByQuerySupport<>(template, domainType, returnType, query, scanConsistency, scope,
					collection, options, distinctFields, fields, txCtx, support);
		}

		@Override
		public FindByQueryWithDistinct<T> distinct(final String[] distinctFields) {
			Assert.notNull(distinctFields, "distinctFields must not be null");
			Assert.isNull(fields, "only one of project(fields) and distinct(distinctFields) can be specified");
			// Coming from an annotation, this cannot be null.
			// But a non-null but empty distinctFields means distinct on all fields
			// So to indicate do not use distinct, we use {"-"} from the annotation, and here we change it to null.
			String[] dFields = distinctFields.length == 1 && "-".equals(distinctFields[0]) ? null : distinctFields;
			return new ReactiveFindByQuerySupport<>(template, domainType, returnType, query, scanConsistency, scope,
					collection, options, dFields, fields, txCtx, support);
		}

		@Override
		public FindByQueryWithTransaction<T> transaction(CouchbaseTransactionalOperator txCtx) {
			Assert.notNull(txCtx, "txCtx must not be null!");
			return new ReactiveFindByQuerySupport<>(template, domainType, returnType, query, scanConsistency, scope,
					collection, options, distinctFields, fields, txCtx, support);
		}

		@Override
		public Mono<T> one() {
			return all().singleOrEmpty();
		}

		@Override
		public Mono<T> first() {
			return all().next();
		}

		@Override
		public Flux<T> all() {
			PseudoArgs<QueryOptions> pArgs = new PseudoArgs(template, scope, collection, options, txCtx, domainType);
			String statement = assembleEntityQuery(false, distinctFields, pArgs.getCollection());
			LOG.trace("findByQuery {} statement: {}", pArgs, statement);

			ReactiveCouchbaseClientFactory clientFactory = template.getCouchbaseClientFactory();
<<<<<<< HEAD
			ReactiveScope rs = clientFactory.getBlockingScope(pArgs.getScope()).reactive();
=======
			ReactiveScope rs = clientFactory.withScope(pArgs.getScope()).getScope().block().reactive();
>>>>>>> 2458ac77
			Mono<ReactiveCouchbaseTemplate> tmpl = template.doGetTemplate();

			Mono<Object> allResult = tmpl.flatMap(tp -> tp.getCouchbaseClientFactory().getTransactionResources(null).flatMap(s -> {
				if (s.getCore() == null) {
					QueryOptions opts = buildOptions(pArgs.getOptions());
<<<<<<< HEAD
					return pArgs.getScope() == null ? clientFactory.getBlockingCluster().reactive().query(statement, opts)
							: rs.query(statement, opts);
				} else {
					TransactionQueryOptions opts = buildTransactionOptions(pArgs.getOptions());
					return AttemptContextReactiveAccessor.createReactiveTransactionAttemptContext(s.getCore(),
							clientFactory.getBlockingCluster().environment().jsonSerializer()).query(statement, opts);
=======
					return pArgs.getScope() == null ? clientFactory.getCluster().block().reactive().query(statement, opts)
							: rs.query(statement, opts);
				} else {
					TransactionQueryOptions opts = buildTransactionOptions(pArgs.getOptions());
					return (AttemptContextReactiveAccessor.createReactiveTransactionAttemptContext(s.getCore(),
							clientFactory.getCluster().block().environment().jsonSerializer())).query(statement, opts);
>>>>>>> 2458ac77
				}
			}));

			return allResult.onErrorMap(throwable -> {
				if (throwable instanceof RuntimeException) {
					return template.potentiallyConvertRuntimeException((RuntimeException) throwable);
				} else {
					return throwable;
				}
			}).flatMapMany(o -> o instanceof ReactiveQueryResult ? ((ReactiveQueryResult) o).rowsAsObject()
					: Flux.fromIterable(((TransactionQueryResult) o).rowsAsObject())).flatMap(row -> {
<<<<<<< HEAD
						String id = "";
						long cas = 0;
						if (!query.isDistinct() && distinctFields == null) {
							if (row.getString(TemplateUtils.SELECT_ID) == null) {
								return Flux.error(new CouchbaseException("query did not project " + TemplateUtils.SELECT_ID
										+ ". Either use #{#n1ql.selectEntity} or project " + TemplateUtils.SELECT_ID + " and "
										+ TemplateUtils.SELECT_CAS + " : " + statement));
							}
							id = row.getString(TemplateUtils.SELECT_ID);
							if (row.getLong(TemplateUtils.SELECT_CAS) == null) {
								return Flux.error(new CouchbaseException("query did not project " + TemplateUtils.SELECT_CAS
										+ ". Either use #{#n1ql.selectEntity} or project " + TemplateUtils.SELECT_ID + " and "
										+ TemplateUtils.SELECT_CAS + " : " + statement));
							}
							cas = row.getLong(TemplateUtils.SELECT_CAS);
							row.removeKey(TemplateUtils.SELECT_ID);
							row.removeKey(TemplateUtils.SELECT_CAS);
						}
						return support.decodeEntity(id, row.toString(), cas, returnType, pArgs.getScope(), pArgs.getCollection(),
								null);
					});
=======
				String id = "";
				long cas = 0;
				if (!query.isDistinct() && distinctFields == null) {
					if (row.getString(TemplateUtils.SELECT_ID) == null) {
						return Flux.error(new CouchbaseException("query did not project " + TemplateUtils.SELECT_ID
								+ ". Either use #{#n1ql.selectEntity} or project " + TemplateUtils.SELECT_ID + " and "
								+ TemplateUtils.SELECT_CAS + " : " + statement));
					}
					id = row.getString(TemplateUtils.SELECT_ID);
					if (row.getLong(TemplateUtils.SELECT_CAS) == null) {
						return Flux.error(new CouchbaseException("query did not project " + TemplateUtils.SELECT_CAS
								+ ". Either use #{#n1ql.selectEntity} or project " + TemplateUtils.SELECT_ID + " and "
								+ TemplateUtils.SELECT_CAS + " : " + statement));
					}
					cas = row.getLong(TemplateUtils.SELECT_CAS);
					row.removeKey(TemplateUtils.SELECT_ID);
					row.removeKey(TemplateUtils.SELECT_CAS);
				}
				return support.decodeEntity(id, row.toString(), cas, returnType, pArgs.getScope(), pArgs.getCollection(),
						null);
			});
>>>>>>> 2458ac77
		}

		public QueryOptions buildOptions(QueryOptions options) {
			QueryScanConsistency qsc = scanConsistency != null ? scanConsistency : template.getConsistency();
			return query.buildQueryOptions(options, qsc);
		}

		private TransactionQueryOptions buildTransactionOptions(QueryOptions options) {
			TransactionQueryOptions opts = OptionsBuilder.buildTransactionQueryOptions(buildOptions(options));
			return opts;
		}

		@Override
		public Mono<Long> count() {
			PseudoArgs<QueryOptions> pArgs = new PseudoArgs(template, scope, collection, options, txCtx, domainType);
			String statement = assembleEntityQuery(true, distinctFields, pArgs.getCollection());
			LOG.trace("findByQuery {} statement: {}", pArgs, statement);

			ReactiveCouchbaseClientFactory clientFactory = template.getCouchbaseClientFactory();
<<<<<<< HEAD
			ReactiveScope rs = clientFactory.getBlockingScope(pArgs.getScope()).reactive();
=======
			ReactiveScope rs = clientFactory.withScope(pArgs.getScope()).getScope().block().reactive();
>>>>>>> 2458ac77
			Mono<ReactiveCouchbaseTemplate> tmpl = template.doGetTemplate();

			Mono<Object> allResult = tmpl.flatMap(tp -> tp.getCouchbaseClientFactory().getTransactionResources(null).flatMap(s -> {
				if (s.getCore() == null) {
					QueryOptions opts = buildOptions(pArgs.getOptions());
<<<<<<< HEAD
					return pArgs.getScope() == null ? clientFactory.getBlockingCluster().reactive().query(statement, opts)
							: rs.query(statement, opts);
				} else {
					TransactionQueryOptions opts = buildTransactionOptions(pArgs.getOptions());
					return AttemptContextReactiveAccessor.createReactiveTransactionAttemptContext(s.getCore(),
							clientFactory.getBlockingCluster().environment().jsonSerializer()).query(statement, opts);
				}
			}));

			return allResult.onErrorMap(throwable -> {
				if (throwable instanceof RuntimeException) {
					return template.potentiallyConvertRuntimeException((RuntimeException) throwable);
=======
					return pArgs.getScope() == null ? clientFactory.getCluster().block().reactive().query(statement, opts)
							: rs.query(statement, opts);
>>>>>>> 2458ac77
				} else {
					TransactionQueryOptions opts = buildTransactionOptions(pArgs.getOptions());
					return (AttemptContextReactiveAccessor.createReactiveTransactionAttemptContext(s.getCore(),
							clientFactory.getCluster().block().environment().jsonSerializer())).query(statement, opts);
				}
<<<<<<< HEAD
			}).flatMapMany(o -> o instanceof ReactiveQueryResult ? ((ReactiveQueryResult) o).rowsAsObject()
					: Flux.fromIterable(((TransactionQueryResult) o).rowsAsObject()))
=======
			}));

			return allResult.onErrorMap(throwable -> {
						if (throwable instanceof RuntimeException) {
							return template.potentiallyConvertRuntimeException((RuntimeException) throwable);
						} else {
							return throwable;
						}
					}).flatMapMany(o -> o instanceof ReactiveQueryResult ? ((ReactiveQueryResult) o).rowsAsObject()
							: Flux.fromIterable(((TransactionQueryResult) o).rowsAsObject()))
>>>>>>> 2458ac77
					.map(row -> row.getLong(row.getNames().iterator().next())).elementAt(0);
		}

		@Override
		public Mono<Boolean> exists() {
			return count().map(count -> count > 0); // not efficient, just need the first one
		}

		private String assembleEntityQuery(final boolean count, String[] distinctFields, String collection) {
			return query.toN1qlSelectString(template, collection, this.domainType, this.returnType, count,
					query.getDistinctFields() != null ? query.getDistinctFields() : distinctFields, fields);
		}
	}
}<|MERGE_RESOLUTION|>--- conflicted
+++ resolved
@@ -76,15 +76,9 @@
 		private final ReactiveTemplateSupport support;
 
 		ReactiveFindByQuerySupport(final ReactiveCouchbaseTemplate template, final Class<?> domainType,
-<<<<<<< HEAD
-				final Class<T> returnType, final Query query, final QueryScanConsistency scanConsistency, final String scope,
-				final String collection, final QueryOptions options, final String[] distinctFields, String[] fields,
-				final CouchbaseTransactionalOperator txCtx, final ReactiveTemplateSupport support) {
-=======
 								   final Class<T> returnType, final Query query, final QueryScanConsistency scanConsistency, final String scope,
 								   final String collection, final QueryOptions options, final String[] distinctFields, String[] fields,
 								   final CouchbaseTransactionalOperator txCtx, final ReactiveTemplateSupport support) {
->>>>>>> 2458ac77
 			Assert.notNull(domainType, "domainType must not be null!");
 			Assert.notNull(returnType, "returnType must not be null!");
 			this.template = template;
@@ -196,31 +190,18 @@
 			LOG.trace("findByQuery {} statement: {}", pArgs, statement);
 
 			ReactiveCouchbaseClientFactory clientFactory = template.getCouchbaseClientFactory();
-<<<<<<< HEAD
 			ReactiveScope rs = clientFactory.getBlockingScope(pArgs.getScope()).reactive();
-=======
-			ReactiveScope rs = clientFactory.withScope(pArgs.getScope()).getScope().block().reactive();
->>>>>>> 2458ac77
 			Mono<ReactiveCouchbaseTemplate> tmpl = template.doGetTemplate();
 
 			Mono<Object> allResult = tmpl.flatMap(tp -> tp.getCouchbaseClientFactory().getTransactionResources(null).flatMap(s -> {
 				if (s.getCore() == null) {
 					QueryOptions opts = buildOptions(pArgs.getOptions());
-<<<<<<< HEAD
-					return pArgs.getScope() == null ? clientFactory.getBlockingCluster().reactive().query(statement, opts)
-							: rs.query(statement, opts);
-				} else {
-					TransactionQueryOptions opts = buildTransactionOptions(pArgs.getOptions());
-					return AttemptContextReactiveAccessor.createReactiveTransactionAttemptContext(s.getCore(),
-							clientFactory.getBlockingCluster().environment().jsonSerializer()).query(statement, opts);
-=======
 					return pArgs.getScope() == null ? clientFactory.getCluster().block().reactive().query(statement, opts)
 							: rs.query(statement, opts);
 				} else {
 					TransactionQueryOptions opts = buildTransactionOptions(pArgs.getOptions());
 					return (AttemptContextReactiveAccessor.createReactiveTransactionAttemptContext(s.getCore(),
 							clientFactory.getCluster().block().environment().jsonSerializer())).query(statement, opts);
->>>>>>> 2458ac77
 				}
 			}));
 
@@ -232,29 +213,6 @@
 				}
 			}).flatMapMany(o -> o instanceof ReactiveQueryResult ? ((ReactiveQueryResult) o).rowsAsObject()
 					: Flux.fromIterable(((TransactionQueryResult) o).rowsAsObject())).flatMap(row -> {
-<<<<<<< HEAD
-						String id = "";
-						long cas = 0;
-						if (!query.isDistinct() && distinctFields == null) {
-							if (row.getString(TemplateUtils.SELECT_ID) == null) {
-								return Flux.error(new CouchbaseException("query did not project " + TemplateUtils.SELECT_ID
-										+ ". Either use #{#n1ql.selectEntity} or project " + TemplateUtils.SELECT_ID + " and "
-										+ TemplateUtils.SELECT_CAS + " : " + statement));
-							}
-							id = row.getString(TemplateUtils.SELECT_ID);
-							if (row.getLong(TemplateUtils.SELECT_CAS) == null) {
-								return Flux.error(new CouchbaseException("query did not project " + TemplateUtils.SELECT_CAS
-										+ ". Either use #{#n1ql.selectEntity} or project " + TemplateUtils.SELECT_ID + " and "
-										+ TemplateUtils.SELECT_CAS + " : " + statement));
-							}
-							cas = row.getLong(TemplateUtils.SELECT_CAS);
-							row.removeKey(TemplateUtils.SELECT_ID);
-							row.removeKey(TemplateUtils.SELECT_CAS);
-						}
-						return support.decodeEntity(id, row.toString(), cas, returnType, pArgs.getScope(), pArgs.getCollection(),
-								null);
-					});
-=======
 				String id = "";
 				long cas = 0;
 				if (!query.isDistinct() && distinctFields == null) {
@@ -276,7 +234,6 @@
 				return support.decodeEntity(id, row.toString(), cas, returnType, pArgs.getScope(), pArgs.getCollection(),
 						null);
 			});
->>>>>>> 2458ac77
 		}
 
 		public QueryOptions buildOptions(QueryOptions options) {
@@ -296,42 +253,19 @@
 			LOG.trace("findByQuery {} statement: {}", pArgs, statement);
 
 			ReactiveCouchbaseClientFactory clientFactory = template.getCouchbaseClientFactory();
-<<<<<<< HEAD
 			ReactiveScope rs = clientFactory.getBlockingScope(pArgs.getScope()).reactive();
-=======
-			ReactiveScope rs = clientFactory.withScope(pArgs.getScope()).getScope().block().reactive();
->>>>>>> 2458ac77
 			Mono<ReactiveCouchbaseTemplate> tmpl = template.doGetTemplate();
 
 			Mono<Object> allResult = tmpl.flatMap(tp -> tp.getCouchbaseClientFactory().getTransactionResources(null).flatMap(s -> {
 				if (s.getCore() == null) {
 					QueryOptions opts = buildOptions(pArgs.getOptions());
-<<<<<<< HEAD
 					return pArgs.getScope() == null ? clientFactory.getBlockingCluster().reactive().query(statement, opts)
 							: rs.query(statement, opts);
 				} else {
 					TransactionQueryOptions opts = buildTransactionOptions(pArgs.getOptions());
-					return AttemptContextReactiveAccessor.createReactiveTransactionAttemptContext(s.getCore(),
-							clientFactory.getBlockingCluster().environment().jsonSerializer()).query(statement, opts);
-				}
-			}));
-
-			return allResult.onErrorMap(throwable -> {
-				if (throwable instanceof RuntimeException) {
-					return template.potentiallyConvertRuntimeException((RuntimeException) throwable);
-=======
-					return pArgs.getScope() == null ? clientFactory.getCluster().block().reactive().query(statement, opts)
-							: rs.query(statement, opts);
->>>>>>> 2458ac77
-				} else {
-					TransactionQueryOptions opts = buildTransactionOptions(pArgs.getOptions());
 					return (AttemptContextReactiveAccessor.createReactiveTransactionAttemptContext(s.getCore(),
-							clientFactory.getCluster().block().environment().jsonSerializer())).query(statement, opts);
-				}
-<<<<<<< HEAD
-			}).flatMapMany(o -> o instanceof ReactiveQueryResult ? ((ReactiveQueryResult) o).rowsAsObject()
-					: Flux.fromIterable(((TransactionQueryResult) o).rowsAsObject()))
-=======
+							clientFactory.getBlockingCluster().environment().jsonSerializer())).query(statement, opts);
+				}
 			}));
 
 			return allResult.onErrorMap(throwable -> {
@@ -342,7 +276,6 @@
 						}
 					}).flatMapMany(o -> o instanceof ReactiveQueryResult ? ((ReactiveQueryResult) o).rowsAsObject()
 							: Flux.fromIterable(((TransactionQueryResult) o).rowsAsObject()))
->>>>>>> 2458ac77
 					.map(row -> row.getLong(row.getNames().iterator().next())).elementAt(0);
 		}
 
