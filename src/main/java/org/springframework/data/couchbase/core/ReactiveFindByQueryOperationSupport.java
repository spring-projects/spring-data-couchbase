--- conflicted
+++ resolved
@@ -200,10 +200,6 @@
 							return pArgs.getScope() == null ? clientFactory.getCluster().reactive().query(statement, opts)
 									: rs.query(statement, opts);
 						} else {
-<<<<<<< HEAD
-							// todo gpx handle unsupported options
-=======
->>>>>>> df971829
 							TransactionQueryOptions opts = buildTransactionOptions(pArgs.getOptions());
 							return (AttemptContextReactiveAccessor.createReactiveTransactionAttemptContext(s.getCore(),
 									clientFactory.getCluster().environment().jsonSerializer())).query(statement, opts);
