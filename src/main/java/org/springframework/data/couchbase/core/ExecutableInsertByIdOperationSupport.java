--- conflicted
+++ resolved
@@ -57,13 +57,8 @@
 		private final ReactiveInsertByIdSupport<T> reactiveSupport;
 
 		ExecutableInsertByIdSupport(final CouchbaseTemplate template, final Class<T> domainType, final String scope,
-<<<<<<< HEAD
-				final String collection, final InsertOptions options, final PersistTo persistTo, final ReplicateTo replicateTo,
-				final DurabilityLevel durabilityLevel, final Duration expiry, final CouchbaseTransactionalOperator txCtx) {
-=======
 									final String collection, final InsertOptions options, final PersistTo persistTo, final ReplicateTo replicateTo,
 									final DurabilityLevel durabilityLevel, final Duration expiry, final CouchbaseTransactionalOperator txCtx) {
->>>>>>> 2458ac77
 			this.template = template;
 			this.domainType = domainType;
 			this.scope = scope;
