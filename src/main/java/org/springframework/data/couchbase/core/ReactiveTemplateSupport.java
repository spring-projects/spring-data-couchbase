/*
 * Copyright 2021-2022 the original author or authors
 *
 * Licensed under the Apache License, Version 2.0 (the "License");
 * you may not use this file except in compliance with the License.
 * You may obtain a copy of the License at
 *
 *        https://www.apache.org/licenses/LICENSE-2.0
 *
 * Unless required by applicable law or agreed to in writing, software
 * distributed under the License is distributed on an "AS IS" BASIS,
 * WITHOUT WARRANTIES OR CONDITIONS OF ANY KIND, either express or implied.
 * See the License for the specific language governing permissions and
 * limitations under the License.
 */
package org.springframework.data.couchbase.core;

import reactor.core.publisher.Mono;

import org.springframework.data.couchbase.core.convert.translation.TranslationService;
import org.springframework.data.couchbase.core.mapping.CouchbaseDocument;
import org.springframework.data.couchbase.repository.support.TransactionResultHolder;
import org.springframework.data.couchbase.transaction.ReactiveCouchbaseResourceHolder;

/**
 * @author Michael Reiche
 */
public interface ReactiveTemplateSupport {

	Mono<CouchbaseDocument> encodeEntity(Object entityToEncode);

	<T> Mono<T> decodeEntity(String id, String source, long cas, Class<T> entityClass, String scope, String collection,
							 TransactionResultHolder txResultHolder);

	<T> Mono<T> decodeEntity(String id, String source, long cas, Class<T> entityClass, String scope, String collection,
<<<<<<< HEAD
			TransactionResultHolder txResultHolder, ReactiveCouchbaseResourceHolder holder);
=======
							 TransactionResultHolder txResultHolder, ReactiveCouchbaseResourceHolder holder);
>>>>>>> 2458ac77

	<T> Mono<T> applyResult(T entity, CouchbaseDocument converted, Object id, Long cas,
							TransactionResultHolder txResultHolder);

	<T> Mono<T> applyResult(T entity, CouchbaseDocument converted, Object id, Long cas,
<<<<<<< HEAD
			TransactionResultHolder txResultHolder, ReactiveCouchbaseResourceHolder holder);
=======
							TransactionResultHolder txResultHolder, ReactiveCouchbaseResourceHolder holder);
>>>>>>> 2458ac77

	Long getCas(Object entity);

	Object getId(Object entity);

	String getJavaNameForEntity(Class<?> clazz);

	<T> Integer getTxResultHolder(T source);

	// <T> Integer setTxResultHolder(T source);

	TranslationService getTranslationService();
}<|MERGE_RESOLUTION|>--- conflicted
+++ resolved
@@ -33,21 +33,13 @@
 							 TransactionResultHolder txResultHolder);
 
 	<T> Mono<T> decodeEntity(String id, String source, long cas, Class<T> entityClass, String scope, String collection,
-<<<<<<< HEAD
 			TransactionResultHolder txResultHolder, ReactiveCouchbaseResourceHolder holder);
-=======
-							 TransactionResultHolder txResultHolder, ReactiveCouchbaseResourceHolder holder);
->>>>>>> 2458ac77
 
 	<T> Mono<T> applyResult(T entity, CouchbaseDocument converted, Object id, Long cas,
 							TransactionResultHolder txResultHolder);
 
 	<T> Mono<T> applyResult(T entity, CouchbaseDocument converted, Object id, Long cas,
-<<<<<<< HEAD
 			TransactionResultHolder txResultHolder, ReactiveCouchbaseResourceHolder holder);
-=======
-							TransactionResultHolder txResultHolder, ReactiveCouchbaseResourceHolder holder);
->>>>>>> 2458ac77
 
 	Long getCas(Object entity);
 
