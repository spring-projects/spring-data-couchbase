/*
 * Copyright 2012-2022 the original author or authors
 *
 * Licensed under the Apache License, Version 2.0 (the "License");
 * you may not use this file except in compliance with the License.
 * You may obtain a copy of the License at
 *
 *        https://www.apache.org/licenses/LICENSE-2.0
 *
 * Unless required by applicable law or agreed to in writing, software
 * distributed under the License is distributed on an "AS IS" BASIS,
 * WITHOUT WARRANTIES OR CONDITIONS OF ANY KIND, either express or implied.
 * See the License for the specific language governing permissions and
 * limitations under the License.
 */
package org.springframework.data.couchbase.core;

<<<<<<< HEAD
import com.couchbase.client.core.error.CasMismatchException;
import com.couchbase.client.core.error.transaction.RetryTransactionException;
import com.couchbase.client.core.error.transaction.TransactionOperationFailedException;
=======
import com.couchbase.client.core.error.transaction.RetryTransactionException;
>>>>>>> 2458ac77
import com.couchbase.client.core.transaction.CoreTransactionGetResult;
import com.couchbase.client.java.transactions.TransactionGetResult;
import org.springframework.data.couchbase.ReactiveCouchbaseClientFactory;
import org.springframework.data.couchbase.transaction.CouchbaseTransactionalOperator;
import reactor.core.publisher.Flux;
import reactor.core.publisher.Mono;

import java.lang.reflect.Method;
import java.util.Collection;

import org.slf4j.Logger;
import org.slf4j.LoggerFactory;
import org.springframework.data.couchbase.core.query.OptionsBuilder;
import org.springframework.data.couchbase.core.support.PseudoArgs;
import org.springframework.util.Assert;

import com.couchbase.client.core.msg.kv.DurabilityLevel;
import com.couchbase.client.java.ReactiveCollection;
import com.couchbase.client.java.kv.PersistTo;
import com.couchbase.client.java.kv.RemoveOptions;
import com.couchbase.client.java.kv.ReplicateTo;

import static com.couchbase.client.java.transactions.internal.ConverterUtil.makeCollectionIdentifier;

public class ReactiveRemoveByIdOperationSupport implements ReactiveRemoveByIdOperation {

	private final ReactiveCouchbaseTemplate template;
	private static final Logger LOG = LoggerFactory.getLogger(ReactiveRemoveByIdOperationSupport.class);

	public ReactiveRemoveByIdOperationSupport(final ReactiveCouchbaseTemplate template) {
		this.template = template;
	}

	@Override
	@Deprecated
	public ReactiveRemoveById removeById() {
		return removeById(null);
	}

	@Override
	public ReactiveRemoveById removeById(Class<?> domainType) {
		return new ReactiveRemoveByIdSupport(template, domainType, null, null, null, PersistTo.NONE, ReplicateTo.NONE,
				DurabilityLevel.NONE, null, null);
	}

	static class ReactiveRemoveByIdSupport implements ReactiveRemoveById {

		private final ReactiveCouchbaseTemplate template;
		private final Class<?> domainType;
		private final String scope;
		private final String collection;
		private final RemoveOptions options;
		private final PersistTo persistTo;
		private final ReplicateTo replicateTo;
		private final DurabilityLevel durabilityLevel;
		private final Long cas;
		private final CouchbaseTransactionalOperator txCtx;

		ReactiveRemoveByIdSupport(final ReactiveCouchbaseTemplate template, final Class<?> domainType, final String scope,
<<<<<<< HEAD
				final String collection, final RemoveOptions options, final PersistTo persistTo, final ReplicateTo replicateTo,
				final DurabilityLevel durabilityLevel, Long cas, CouchbaseTransactionalOperator txCtx) {
=======
								  final String collection, final RemoveOptions options, final PersistTo persistTo, final ReplicateTo replicateTo,
								  final DurabilityLevel durabilityLevel, Long cas, CouchbaseTransactionalOperator txCtx) {
>>>>>>> 2458ac77
			this.template = template;
			this.domainType = domainType;
			this.scope = scope;
			this.collection = collection;
			this.options = options;
			this.persistTo = persistTo;
			this.replicateTo = replicateTo;
			this.durabilityLevel = durabilityLevel;
			this.cas = cas;
			this.txCtx = txCtx;
		}

		@Override
		public Mono<RemoveResult> one(final String id) {
			PseudoArgs<RemoveOptions> pArgs = new PseudoArgs<>(template, scope, collection, options, txCtx, domainType);
			LOG.trace("removeById {}", pArgs);
			ReactiveCouchbaseClientFactory clientFactory = template.getCouchbaseClientFactory();
			ReactiveCollection rc = clientFactory.withScope(pArgs.getScope()).getCollection(pArgs.getCollection()).block()
					.reactive();
			Mono<ReactiveCouchbaseTemplate> tmpl = template.doGetTemplate();
			final Mono<RemoveResult> removeResult;

<<<<<<< HEAD
=======
			// todo gpx convert to TransactionalSupport
>>>>>>> 2458ac77
			Mono<RemoveResult> allResult = tmpl.flatMap(tp -> tp.getCouchbaseClientFactory().getTransactionResources(null).flatMap(s -> {
				if (s.getCore() == null) {
					System.err.println("non-tx remove");
					return rc.remove(id, buildRemoveOptions(pArgs.getOptions())).map(r -> RemoveResult.from(id, r));
<<<<<<< HEAD
				} else {
					System.err.println("tx remove");
					// todo gp we definitely don't want to be creating TransactionGetResult. It's essential that this is passed
					// from a previous ctx.get(). So we know if this doc is in a transaction and can safely detect
					// write-write conflicts. This will be a blocker.
					// Looks like replace is solving this with a getTransactionHolder?
					if ( cas == null || cas == 0 ){
						throw new IllegalArgumentException("cas must be supplied for tx remove");
					}
					Mono<CoreTransactionGetResult> gr = s.getCore().get(makeCollectionIdentifier(rc.async()), id);

					// todo gp no CAS
					return gr.flatMap(getResult -> {
						if (getResult.cas() !=  cas) {
							System.err.println("internal: "+getResult.cas()+" object.cas: "+cas);
							// todo gp really want to set internal state and raise a TransactionOperationFailed
							return Mono.error(new TransactionOperationFailedException(true, true, new CasMismatchException(null), null));
						}
						return s.getCore().remove(getResult)
								.map(r -> new RemoveResult(id, 0, null));
					});

				}}).onErrorMap(throwable -> {
					if (throwable instanceof RuntimeException) {
						return template.potentiallyConvertRuntimeException((RuntimeException) throwable);
					} else {
						return throwable;
					}
				}));
			return allResult;
		}

=======
				} else {
					rejectInvalidTransactionalOptions();

					System.err.println("tx remove");
					if ( cas == null || cas == 0 ){
						throw new IllegalArgumentException("cas must be supplied for tx remove");
					}
					Mono<CoreTransactionGetResult> gr = s.getCore().get(makeCollectionIdentifier(rc.async()), id);

					return gr.flatMap(getResult -> {
						if (getResult.cas() != cas) {
							return Mono.error(TransactionalSupport.retryTransactionOnCasMismatch(s.getCore(), getResult.cas(), cas));
						}
						return s.getCore().remove(getResult)
								.map(r -> new RemoveResult(id, 0, null));
					});

				}}).onErrorMap(throwable -> {
				if (throwable instanceof RuntimeException) {
					return template.potentiallyConvertRuntimeException((RuntimeException) throwable);
				} else {
					return throwable;
				}
			}));
			return allResult;
		}

		private void rejectInvalidTransactionalOptions() {
			if ((this.persistTo != null && this.persistTo != PersistTo.NONE) || (this.replicateTo != null && this.replicateTo != ReplicateTo.NONE)) {
				throw new IllegalArgumentException("withDurability PersistTo and ReplicateTo overload is not supported in a transaction");
			}
			if (this.options != null) {
				throw new IllegalArgumentException("withOptions is not supported in a transaction");
			}
		}

>>>>>>> 2458ac77
		@Override
		public Mono<RemoveResult> oneEntity(Object entity) {
			ReactiveRemoveByIdSupport op = new ReactiveRemoveByIdSupport(template, domainType, scope, collection, options, persistTo, replicateTo,
					durabilityLevel, template.support().getCas(entity), txCtx);
			return op.one(template.support().getId(entity).toString());
		}

		@Override
		public Flux<RemoveResult> all(final Collection<String> ids) {
			return Flux.fromIterable(ids).flatMap(this::one);
		}

		@Override
		public Flux<RemoveResult> allEntities(Collection<Object> entities) {
			return Flux.fromIterable(entities).flatMap(this::oneEntity);
		}

		private RemoveOptions buildRemoveOptions(RemoveOptions options) {
			return OptionsBuilder.buildRemoveOptions(options, persistTo, replicateTo, durabilityLevel, cas);
		}

		@Override
		public RemoveByIdInScope withDurability(final DurabilityLevel durabilityLevel) {
			Assert.notNull(durabilityLevel, "Durability Level must not be null.");
			return new ReactiveRemoveByIdSupport(template, domainType, scope, collection, options, persistTo, replicateTo,
					durabilityLevel, cas, txCtx);
		}

		@Override
		public RemoveByIdInScope withDurability(final PersistTo persistTo, final ReplicateTo replicateTo) {
			Assert.notNull(persistTo, "PersistTo must not be null.");
			Assert.notNull(replicateTo, "ReplicateTo must not be null.");
			return new ReactiveRemoveByIdSupport(template, domainType, scope, collection, options, persistTo, replicateTo,
					durabilityLevel, cas, txCtx);
		}

		@Override
		public RemoveByIdTxOrNot inCollection(final String collection) {
			return new ReactiveRemoveByIdSupport(template, domainType, scope, collection, options, persistTo, replicateTo,
					durabilityLevel, cas, txCtx);
		}

		@Override
		public RemoveByIdInCollection inScope(final String scope) {
			return new ReactiveRemoveByIdSupport(template, domainType, scope, collection, options, persistTo, replicateTo,
					durabilityLevel, cas, txCtx);
		}

		@Override
		public TerminatingRemoveById withOptions(final RemoveOptions options) {
			Assert.notNull(options, "Options must not be null.");
			return new ReactiveRemoveByIdSupport(template, domainType, scope, collection, options, persistTo, replicateTo,
					durabilityLevel, cas, txCtx);
		}

		@Override
		public RemoveByIdWithDurability withCas(Long cas) {
			return new ReactiveRemoveByIdSupport(template, domainType, scope, collection, options, persistTo, replicateTo,
					durabilityLevel, cas, txCtx);
		}

		@Override
		public RemoveByIdWithCas transaction(CouchbaseTransactionalOperator txCtx) {
			return new ReactiveRemoveByIdSupport(template, domainType, scope, collection, options, persistTo, replicateTo,
					durabilityLevel, cas, txCtx);
		}

	}

}<|MERGE_RESOLUTION|>--- conflicted
+++ resolved
@@ -15,13 +15,9 @@
  */
 package org.springframework.data.couchbase.core;
 
-<<<<<<< HEAD
 import com.couchbase.client.core.error.CasMismatchException;
 import com.couchbase.client.core.error.transaction.RetryTransactionException;
 import com.couchbase.client.core.error.transaction.TransactionOperationFailedException;
-=======
-import com.couchbase.client.core.error.transaction.RetryTransactionException;
->>>>>>> 2458ac77
 import com.couchbase.client.core.transaction.CoreTransactionGetResult;
 import com.couchbase.client.java.transactions.TransactionGetResult;
 import org.springframework.data.couchbase.ReactiveCouchbaseClientFactory;
@@ -81,13 +77,8 @@
 		private final CouchbaseTransactionalOperator txCtx;
 
 		ReactiveRemoveByIdSupport(final ReactiveCouchbaseTemplate template, final Class<?> domainType, final String scope,
-<<<<<<< HEAD
-				final String collection, final RemoveOptions options, final PersistTo persistTo, final ReplicateTo replicateTo,
-				final DurabilityLevel durabilityLevel, Long cas, CouchbaseTransactionalOperator txCtx) {
-=======
 								  final String collection, final RemoveOptions options, final PersistTo persistTo, final ReplicateTo replicateTo,
 								  final DurabilityLevel durabilityLevel, Long cas, CouchbaseTransactionalOperator txCtx) {
->>>>>>> 2458ac77
 			this.template = template;
 			this.domainType = domainType;
 			this.scope = scope;
@@ -110,48 +101,11 @@
 			Mono<ReactiveCouchbaseTemplate> tmpl = template.doGetTemplate();
 			final Mono<RemoveResult> removeResult;
 
-<<<<<<< HEAD
-=======
 			// todo gpx convert to TransactionalSupport
->>>>>>> 2458ac77
 			Mono<RemoveResult> allResult = tmpl.flatMap(tp -> tp.getCouchbaseClientFactory().getTransactionResources(null).flatMap(s -> {
 				if (s.getCore() == null) {
 					System.err.println("non-tx remove");
 					return rc.remove(id, buildRemoveOptions(pArgs.getOptions())).map(r -> RemoveResult.from(id, r));
-<<<<<<< HEAD
-				} else {
-					System.err.println("tx remove");
-					// todo gp we definitely don't want to be creating TransactionGetResult. It's essential that this is passed
-					// from a previous ctx.get(). So we know if this doc is in a transaction and can safely detect
-					// write-write conflicts. This will be a blocker.
-					// Looks like replace is solving this with a getTransactionHolder?
-					if ( cas == null || cas == 0 ){
-						throw new IllegalArgumentException("cas must be supplied for tx remove");
-					}
-					Mono<CoreTransactionGetResult> gr = s.getCore().get(makeCollectionIdentifier(rc.async()), id);
-
-					// todo gp no CAS
-					return gr.flatMap(getResult -> {
-						if (getResult.cas() !=  cas) {
-							System.err.println("internal: "+getResult.cas()+" object.cas: "+cas);
-							// todo gp really want to set internal state and raise a TransactionOperationFailed
-							return Mono.error(new TransactionOperationFailedException(true, true, new CasMismatchException(null), null));
-						}
-						return s.getCore().remove(getResult)
-								.map(r -> new RemoveResult(id, 0, null));
-					});
-
-				}}).onErrorMap(throwable -> {
-					if (throwable instanceof RuntimeException) {
-						return template.potentiallyConvertRuntimeException((RuntimeException) throwable);
-					} else {
-						return throwable;
-					}
-				}));
-			return allResult;
-		}
-
-=======
 				} else {
 					rejectInvalidTransactionalOptions();
 
@@ -188,7 +142,6 @@
 			}
 		}
 
->>>>>>> 2458ac77
 		@Override
 		public Mono<RemoveResult> oneEntity(Object entity) {
 			ReactiveRemoveByIdSupport op = new ReactiveRemoveByIdSupport(template, domainType, scope, collection, options, persistTo, replicateTo,
