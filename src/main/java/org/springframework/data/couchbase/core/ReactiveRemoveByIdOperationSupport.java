--- conflicted
+++ resolved
@@ -95,12 +95,8 @@
 					.reactive();
 			Mono<ReactiveCouchbaseTemplate> tmpl = template.doGetTemplate();
 
-<<<<<<< HEAD
 			// todo gpx convert to TransactionalSupport
 			Mono<RemoveResult> allResult = tmpl.map(tp -> tp.getCouchbaseClientFactory().getResources()).flatMap(s -> {
-=======
-			Mono<RemoveResult> allResult = tmpl.flatMap(tp -> tp.getCouchbaseClientFactory().getResourceHolderMono().flatMap(s -> {
->>>>>>> 5633181c
 				if (s.getCore() == null) {
 					System.err.println("non-tx remove");
 					return rc.remove(id, buildRemoveOptions(pArgs.getOptions())).map(r -> RemoveResult.from(id, r));
