--- conflicted
+++ resolved
@@ -169,7 +169,6 @@
     if (result == null) {
       return null;
     }
-    updateExpiryForKey(id, entityClass);
 
     final CouchbaseDocument converted = new CouchbaseDocument(id);
     Object readEntity = couchbaseConverter.read(entityClass, (CouchbaseDocument) translateDecode(
@@ -185,14 +184,6 @@
     return (T) readEntity;
   }
 
-  private <T> void updateExpiryForKey(String id, Class<T> entityClass) {
-    CouchbasePersistentEntity<?> entity = mappingContext.getPersistentEntity(entityClass);
-    final int expiry = entity.getExpiry();
-    if (entity.isUpdateExpiryForRead() && expiry != 0) {
-      client.touch(id, expiry);
-    }
-  }
-
 
   @Override
   public <T> List<T> findByView(final String designName, final String viewName, final Query query, final Class<T> entityClass) {
@@ -208,14 +199,7 @@
 
     final List<T> result = new ArrayList<T>(response.size());
     for (final ViewRow row : response) {
-<<<<<<< HEAD
-      String id = row.getId();
-      final CouchbaseDocument converted = new CouchbaseDocument(id);
-      updateExpiryForKey(id, entityClass);
-      result.add(couchbaseConverter.read(entityClass, (CouchbaseDocument) translateDecode((String) row.getDocument(), converted)));
-=======
       result.add(findById(row.getId(), entityClass));
->>>>>>> 38b1a1bd
     }
 
     return result;
