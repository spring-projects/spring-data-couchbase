--- conflicted
+++ resolved
@@ -28,19 +28,14 @@
 import net.spy.memcached.internal.OperationFuture;
 import org.slf4j.Logger;
 import org.slf4j.LoggerFactory;
-<<<<<<< HEAD
-=======
 import org.springframework.context.ApplicationEventPublisher;
 import org.springframework.context.ApplicationEventPublisherAware;
 import org.springframework.dao.OptimisticLockingFailureException;
->>>>>>> cc67a77e
 import org.springframework.dao.QueryTimeoutException;
 import org.springframework.data.couchbase.core.convert.CouchbaseConverter;
 import org.springframework.data.couchbase.core.convert.MappingCouchbaseConverter;
 import org.springframework.data.couchbase.core.convert.translation.JacksonTranslationService;
-<<<<<<< HEAD
 import org.springframework.data.couchbase.core.mapping.*;
-=======
 import org.springframework.data.couchbase.core.convert.translation.TranslationService;
 import org.springframework.data.couchbase.core.mapping.CouchbaseDocument;
 import org.springframework.data.couchbase.core.mapping.CouchbaseMappingContext;
@@ -54,7 +49,6 @@
 import org.springframework.data.couchbase.core.mapping.event.BeforeSaveEvent;
 import org.springframework.data.couchbase.core.mapping.event.CouchbaseMappingEvent;
 import org.springframework.data.mapping.PersistentEntity;
->>>>>>> cc67a77e
 import org.springframework.data.mapping.context.MappingContext;
 import org.springframework.data.mapping.model.BeanWrapper;
 
@@ -68,15 +62,7 @@
  */
 public class CouchbaseTemplate implements CouchbaseOperations, ApplicationEventPublisherAware {
 
-<<<<<<< HEAD
-  private final Logger logger = LoggerFactory.getLogger(CouchbaseTemplate.class);
-
-  private CouchbaseClient client;
-  private CouchbaseConverter couchbaseConverter;
-  protected final MappingContext<? extends CouchbasePersistentEntity<?>, CouchbasePersistentProperty> mappingContext;
-=======
   private static final Logger LOGGER = LoggerFactory.getLogger(CouchbaseTemplate.class);
->>>>>>> cc67a77e
   private static final Collection<String> ITERABLE_CLASSES;
   private static final WriteResultChecking DEFAULT_WRITE_RESULT_CHECKING = WriteResultChecking.NONE;
 
@@ -180,22 +166,16 @@
 
   @Override
   public final <T> T findById(final String id, final Class<T> entityClass) {
-<<<<<<< HEAD
     final CouchbasePersistentEntity<?> entity = mappingContext.getPersistentEntity(entityClass);
-    String result = execute(new BucketCallback<String>() {
-      @Override
-      public String doInBucket() {
-          if (entity.isTouchOnRead()) {
-            return (String) client.getAndTouch(id, entity.getExpiry()).getValue();
-          } else {
-            return (String) client.get(id);
-          }
-=======
+
     CASValue result = execute(new BucketCallback<CASValue>() {
       @Override
       public CASValue doInBucket() {
-        return client.gets(id);
->>>>>>> cc67a77e
+        if (entity.isTouchOnRead()) {
+          return client.getAndTouch(id, entity.getExpiry());
+        } else {
+          return client.gets(id);
+        }
       }
     });
 
@@ -233,23 +213,7 @@
     final CouchbasePersistentEntity<?> entity = mappingContext.getPersistentEntity(entityClass);
     boolean touchOnRead = entity.isTouchOnRead();
     for (final ViewRow row : response) {
-<<<<<<< HEAD
-      final String id = row.getId();
-      final CouchbaseDocument converted = new CouchbaseDocument(id);
-      if (touchOnRead) {
-          if (!execute(new BucketCallback<Boolean>() {
-              @Override
-              public Boolean doInBucket() throws InterruptedException, ExecutionException {
-                  return client.touch(id, entity.getExpiry()).get();
-              }
-          })) {
-              logger.error("Touch on Read quering view:"  + viewName+ " failed for id:" + id);
-          }
-      }
-      result.add(couchbaseConverter.read(entityClass, (CouchbaseDocument) translateDecode((String) row.getDocument(), converted)));
-=======
       result.add(findById(row.getId(), entityClass));
->>>>>>> cc67a77e
     }
 
     return result;
