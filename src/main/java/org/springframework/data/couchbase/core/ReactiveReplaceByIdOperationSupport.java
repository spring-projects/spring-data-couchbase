--- conflicted
+++ resolved
@@ -78,24 +78,14 @@
 
 		@Override
 		public Mono<T> one(T object) {
-<<<<<<< HEAD
 			PseudoArgs<ReplaceOptions> pArgs = new PseudoArgs<>(template, scope, collection, options, domainType);
 			LOG.trace("statement: {} pArgs: {}", "replaceById", pArgs);
-			return Mono.just(object).flatMap(support::encodeEntity).flatMap(converted -> template.getCouchbaseClientFactory()
-					.withScope(pArgs.getScope()).getCollection(pArgs.getCollection()).reactive()
-					.replace(converted.getId(), converted.export(), buildReplaceOptions(pArgs.getOptions(), object, converted))
-					.flatMap(result -> support.applyUpdatedId(object, converted.getId())
-							.flatMap(replacedObject -> (Mono<T>) support.applyUpdatedCas(replacedObject, result.cas()))))
-=======
-                        PseudoArgs<ReplaceOptions> pArgs = new PseudoArgs<>(template, scope, collection,
-                                        options != null ? options : ReplaceOptions.replaceOptions());
-                        LOG.trace("statement: {} pArgs: {}", "replaceById", pArgs);
 			return Mono.just(object).flatMap(support::encodeEntity)
-            .flatMap(converted -> template.getCouchbaseClientFactory().withScope(pArgs.getScope())
-                     .getCollection(pArgs.getCollection()).reactive()
-                     .replace(converted.getId(), converted.export(), buildReplaceOptions(pArgs.getOptions(), object, converted))
+					.flatMap(converted -> template.getCouchbaseClientFactory().withScope(pArgs.getScope())
+							.getCollection(pArgs.getCollection()).reactive()
+							.replace(converted.getId(), converted.export(),
+									buildReplaceOptions(pArgs.getOptions(), object, converted))
 							.flatMap(result -> support.applyUpdatedCas(object, converted, result.cas())))
->>>>>>> 831c25c5
 					.onErrorMap(throwable -> {
 						if (throwable instanceof RuntimeException) {
 							return template.potentiallyConvertRuntimeException((RuntimeException) throwable);
