/*
 * Copyright 2012-2022 the original author or authors
 *
 * Licensed under the Apache License, Version 2.0 (the "License");
 * you may not use this file except in compliance with the License.
 * You may obtain a copy of the License at
 *
 *        https://www.apache.org/licenses/LICENSE-2.0
 *
 * Unless required by applicable law or agreed to in writing, software
 * distributed under the License is distributed on an "AS IS" BASIS,
 * WITHOUT WARRANTIES OR CONDITIONS OF ANY KIND, either express or implied.
 * See the License for the specific language governing permissions and
 * limitations under the License.
 */
package org.springframework.data.couchbase.core;

<<<<<<< HEAD
import com.couchbase.client.core.error.CasMismatchException;
import com.couchbase.client.core.error.transaction.RetryTransactionException;
import com.couchbase.client.core.error.transaction.TransactionOperationFailedException;
import com.couchbase.client.core.transaction.CoreTransactionGetResult;
import com.couchbase.client.java.transactions.TransactionGetResult;
=======
import com.couchbase.client.core.error.transaction.RetryTransactionException;
import com.couchbase.client.core.io.CollectionIdentifier;
import com.couchbase.client.core.transaction.CoreTransactionGetResult;
import com.couchbase.client.core.transaction.util.DebugUtil;
>>>>>>> 2458ac77
import reactor.core.publisher.Flux;
import reactor.core.publisher.Mono;

import java.lang.reflect.Method;
import java.time.Duration;
import java.util.Collection;

import org.slf4j.Logger;
import org.slf4j.LoggerFactory;
import org.springframework.data.couchbase.core.mapping.CouchbaseDocument;
import org.springframework.data.couchbase.core.query.OptionsBuilder;
import org.springframework.data.couchbase.core.support.PseudoArgs;
import org.springframework.data.couchbase.transaction.CouchbaseTransactionalOperator;
import org.springframework.util.Assert;

import com.couchbase.client.core.error.CouchbaseException;
import com.couchbase.client.core.msg.kv.DurabilityLevel;
import com.couchbase.client.java.kv.PersistTo;
import com.couchbase.client.java.kv.ReplaceOptions;
import com.couchbase.client.java.kv.ReplicateTo;

import static com.couchbase.client.java.transactions.internal.ConverterUtil.makeCollectionIdentifier;

public class ReactiveReplaceByIdOperationSupport implements ReactiveReplaceByIdOperation {

	private final ReactiveCouchbaseTemplate template;
	private static final Logger LOG = LoggerFactory.getLogger(ReactiveReplaceByIdOperationSupport.class);

	public ReactiveReplaceByIdOperationSupport(final ReactiveCouchbaseTemplate template) {
		this.template = template;
	}

	@Override
	public <T> ReactiveReplaceById<T> replaceById(final Class<T> domainType) {
		Assert.notNull(domainType, "DomainType must not be null!");
		return new ReactiveReplaceByIdSupport<>(template, domainType, null, null, null, PersistTo.NONE, ReplicateTo.NONE,
				DurabilityLevel.NONE, null, null, template.support());
	}

	static class ReactiveReplaceByIdSupport<T> implements ReactiveReplaceById<T> {

		private final ReactiveCouchbaseTemplate template;
		private final Class<T> domainType;
		private final String scope;
		private final String collection;
		private final ReplaceOptions options;
		private final PersistTo persistTo;
		private final ReplicateTo replicateTo;
		private final DurabilityLevel durabilityLevel;
		private final Duration expiry;
		private final CouchbaseTransactionalOperator txCtx;
		private final ReactiveTemplateSupport support;

		ReactiveReplaceByIdSupport(final ReactiveCouchbaseTemplate template, final Class<T> domainType, final String scope,
<<<<<<< HEAD
				final String collection, final ReplaceOptions options, final PersistTo persistTo, final ReplicateTo replicateTo,
				final DurabilityLevel durabilityLevel, final Duration expiry, final CouchbaseTransactionalOperator txCtx,
				ReactiveTemplateSupport support) {
=======
								   final String collection, final ReplaceOptions options, final PersistTo persistTo, final ReplicateTo replicateTo,
								   final DurabilityLevel durabilityLevel, final Duration expiry, final CouchbaseTransactionalOperator txCtx,
								   ReactiveTemplateSupport support) {
>>>>>>> 2458ac77
			this.template = template;
			this.domainType = domainType;
			this.scope = scope;
			this.collection = collection;
			this.options = options;
			this.persistTo = persistTo;
			this.replicateTo = replicateTo;
			this.durabilityLevel = durabilityLevel;
			this.expiry = expiry;
			this.txCtx = txCtx;
			this.support = support;
		}

		@Override
		public Mono<T> one(T object) {
			PseudoArgs<ReplaceOptions> pArgs = new PseudoArgs<>(template, scope, collection, options, txCtx, domainType);
			LOG.trace("replaceById {}", pArgs);
			Mono<ReactiveCouchbaseTemplate> tmpl = template.doGetTemplate();

<<<<<<< HEAD
			return GenericSupport.one(tmpl, pArgs.getTxOp(), pArgs.getScope(), pArgs.getCollection(), support, object,
					(GenericSupportHelper support) -> {
=======
			return TransactionalSupport.one(tmpl, pArgs.getTxOp(), pArgs.getScope(), pArgs.getCollection(), support, object,
					(TransactionalSupportHelper support) -> {
>>>>>>> 2458ac77
						CouchbaseDocument converted = support.converted;

						return support.collection
								.replace(converted.getId(), converted.export(),
										buildReplaceOptions(pArgs.getOptions(), object, converted))
								.flatMap(result -> this.support.applyResult(object, converted, converted.getId(), result.cas(), null));
<<<<<<< HEAD
					}, (GenericSupportHelper support) -> {
=======
					}, (TransactionalSupportHelper support) -> {
						rejectInvalidTransactionalOptions();

>>>>>>> 2458ac77
						CouchbaseDocument converted = support.converted;
						if ( support.cas == null || support.cas == 0 ){
							throw new IllegalArgumentException("cas must be supplied in object for tx replace. object="+object);
						}
<<<<<<< HEAD
						// todo gp replace is a nightmare...
						// Where to put and how to pass the TransactionGetResult
						// - Idea: TransactionSynchronizationManager.bindResource
						// - Idea: use @Version as an index into Map<Long, TransactionGetResult>
						// - As below, one idea is not to store it at all.
						// Person could have been fetched outside of @Transactional block. Need to flat out prevent. Right??
						// - Maybe not. Could have the replaceById do a ctx.get(), and check the CAS matches the Person (will
						// mandate @Version on Person).
						// - Could always do that in fact. Then no need to hold onto TransactionGetResult anywhere - but slower too
						// (could optimise later).
						// - And if had get-less replaces, could pass in the CAS.
						// - Note: if Person was fetched outside the transaction, the transaction will inevitably expire (continuous
						// CAS mismatch).
						// -- Will have to doc that the user generally wants to do the read inside the txn.
						// -- Can we detect this scenario and reject at runtime? That would also probably need storing something in
						// Person.

						// TransactionGetResult gr = (TransactionGetResult)
						// org.springframework.transaction.support.TransactionSynchronizationManager.getResource(object);
						Mono<CoreTransactionGetResult> gr = support.ctx.get(makeCollectionIdentifier(support.collection.async()), converted.getId());

						// todo gp no CAS
						return gr.flatMap(getResult -> {
							if (getResult.cas() !=  support.cas) {
								System.err.println("internal: "+getResult.cas()+" object.cas: "+ support.cas+" "+converted);
								// todo gp really want to set internal state and raise a TransactionOperationFailed
								return Mono.error(new TransactionOperationFailedException(true, true, new CasMismatchException(null), null));
=======

						CollectionIdentifier collId = makeCollectionIdentifier(support.collection.async());
						support.ctx.logger().info(support.ctx.attemptId(), "refetching %s for Spring replace", DebugUtil.docId(collId, converted.getId()));
						Mono<CoreTransactionGetResult> gr = support.ctx.get(collId, converted.getId());

						return gr.flatMap(getResult -> {
							if (getResult.cas() != support.cas) {
								return Mono.error(TransactionalSupport.retryTransactionOnCasMismatch(support.ctx, getResult.cas(), support.cas));
>>>>>>> 2458ac77
							}
							return support.ctx.replace(getResult, 	template.getCouchbaseClientFactory().getCluster().block().environment().transcoder()
									.encode(support.converted.export()).encoded());
						}).flatMap(result -> this.support.applyResult(object, converted, converted.getId(), 0L, null, null));
					});

		}

		private void rejectInvalidTransactionalOptions() {
			if ((this.persistTo != null && this.persistTo != PersistTo.NONE) || (this.replicateTo != null && this.replicateTo != ReplicateTo.NONE)) {
				throw new IllegalArgumentException("withDurability PersistTo and ReplicateTo overload is not supported in a transaction");
			}
			if (this.expiry != null) {
				throw new IllegalArgumentException("withExpiry is not supported in a transaction");
			}
			if (this.options != null) {
				throw new IllegalArgumentException("withOptions is not supported in a transaction");
			}
		}

		@Override
		public Flux<? extends T> all(Collection<? extends T> objects) {
			return Flux.fromIterable(objects).flatMap(this::one);
		}

		private ReplaceOptions buildReplaceOptions(ReplaceOptions options, T object, CouchbaseDocument doc) {
			return OptionsBuilder.buildReplaceOptions(options, persistTo, replicateTo, durabilityLevel, expiry,
					support.getCas(object), doc);
		}

		@Override
		public TerminatingReplaceById<T> withOptions(final ReplaceOptions options) {
			Assert.notNull(options, "Options must not be null.");
			return new ReactiveReplaceByIdSupport<>(template, domainType, scope, collection, options, persistTo, replicateTo,
					durabilityLevel, expiry, txCtx, support);
		}

		@Override
		public ReplaceByIdTxOrNot<T> inCollection(final String collection) {
			return new ReactiveReplaceByIdSupport<>(template, domainType, scope, collection, options, persistTo, replicateTo,
					durabilityLevel, expiry, txCtx, support);
		}

		@Override
		public ReplaceByIdInCollection<T> inScope(final String scope) {
			return new ReactiveReplaceByIdSupport<>(template, domainType, scope, collection, options, persistTo, replicateTo,
					durabilityLevel, expiry, txCtx, support);
		}

		@Override
		public ReplaceByIdInScope<T> withDurability(final DurabilityLevel durabilityLevel) {
			Assert.notNull(durabilityLevel, "Durability Level must not be null.");
			return new ReactiveReplaceByIdSupport<>(template, domainType, scope, collection, options, persistTo, replicateTo,
					durabilityLevel, expiry, txCtx, support);
		}

		@Override
		public ReplaceByIdInScope<T> withDurability(final PersistTo persistTo, final ReplicateTo replicateTo) {
			Assert.notNull(persistTo, "PersistTo must not be null.");
			Assert.notNull(replicateTo, "ReplicateTo must not be null.");
			return new ReactiveReplaceByIdSupport<>(template, domainType, scope, collection, options, persistTo, replicateTo,
					durabilityLevel, expiry, txCtx, support);
		}

		@Override
		public ReplaceByIdWithDurability<T> withExpiry(final Duration expiry) {
			Assert.notNull(expiry, "expiry must not be null.");
			return new ReactiveReplaceByIdSupport<>(template, domainType, scope, collection, options, persistTo, replicateTo,
					durabilityLevel, expiry, txCtx, support);
		}

		@Override
		public ReplaceByIdWithExpiry<T> transaction(final CouchbaseTransactionalOperator txCtx) {
			Assert.notNull(txCtx, "txCtx must not be null.");
			return new ReactiveReplaceByIdSupport<>(template, domainType, scope, collection, options, persistTo, replicateTo,
					durabilityLevel, expiry, txCtx, support);
		}

	}

}<|MERGE_RESOLUTION|>--- conflicted
+++ resolved
@@ -15,18 +15,15 @@
  */
 package org.springframework.data.couchbase.core;
 
-<<<<<<< HEAD
 import com.couchbase.client.core.error.CasMismatchException;
 import com.couchbase.client.core.error.transaction.RetryTransactionException;
 import com.couchbase.client.core.error.transaction.TransactionOperationFailedException;
 import com.couchbase.client.core.transaction.CoreTransactionGetResult;
 import com.couchbase.client.java.transactions.TransactionGetResult;
-=======
 import com.couchbase.client.core.error.transaction.RetryTransactionException;
 import com.couchbase.client.core.io.CollectionIdentifier;
 import com.couchbase.client.core.transaction.CoreTransactionGetResult;
 import com.couchbase.client.core.transaction.util.DebugUtil;
->>>>>>> 2458ac77
 import reactor.core.publisher.Flux;
 import reactor.core.publisher.Mono;
 
@@ -81,15 +78,9 @@
 		private final ReactiveTemplateSupport support;
 
 		ReactiveReplaceByIdSupport(final ReactiveCouchbaseTemplate template, final Class<T> domainType, final String scope,
-<<<<<<< HEAD
-				final String collection, final ReplaceOptions options, final PersistTo persistTo, final ReplicateTo replicateTo,
-				final DurabilityLevel durabilityLevel, final Duration expiry, final CouchbaseTransactionalOperator txCtx,
-				ReactiveTemplateSupport support) {
-=======
 								   final String collection, final ReplaceOptions options, final PersistTo persistTo, final ReplicateTo replicateTo,
 								   final DurabilityLevel durabilityLevel, final Duration expiry, final CouchbaseTransactionalOperator txCtx,
 								   ReactiveTemplateSupport support) {
->>>>>>> 2458ac77
 			this.template = template;
 			this.domainType = domainType;
 			this.scope = scope;
@@ -109,59 +100,21 @@
 			LOG.trace("replaceById {}", pArgs);
 			Mono<ReactiveCouchbaseTemplate> tmpl = template.doGetTemplate();
 
-<<<<<<< HEAD
-			return GenericSupport.one(tmpl, pArgs.getTxOp(), pArgs.getScope(), pArgs.getCollection(), support, object,
-					(GenericSupportHelper support) -> {
-=======
 			return TransactionalSupport.one(tmpl, pArgs.getTxOp(), pArgs.getScope(), pArgs.getCollection(), support, object,
 					(TransactionalSupportHelper support) -> {
->>>>>>> 2458ac77
 						CouchbaseDocument converted = support.converted;
 
 						return support.collection
 								.replace(converted.getId(), converted.export(),
 										buildReplaceOptions(pArgs.getOptions(), object, converted))
 								.flatMap(result -> this.support.applyResult(object, converted, converted.getId(), result.cas(), null));
-<<<<<<< HEAD
-					}, (GenericSupportHelper support) -> {
-=======
 					}, (TransactionalSupportHelper support) -> {
 						rejectInvalidTransactionalOptions();
 
->>>>>>> 2458ac77
 						CouchbaseDocument converted = support.converted;
 						if ( support.cas == null || support.cas == 0 ){
 							throw new IllegalArgumentException("cas must be supplied in object for tx replace. object="+object);
 						}
-<<<<<<< HEAD
-						// todo gp replace is a nightmare...
-						// Where to put and how to pass the TransactionGetResult
-						// - Idea: TransactionSynchronizationManager.bindResource
-						// - Idea: use @Version as an index into Map<Long, TransactionGetResult>
-						// - As below, one idea is not to store it at all.
-						// Person could have been fetched outside of @Transactional block. Need to flat out prevent. Right??
-						// - Maybe not. Could have the replaceById do a ctx.get(), and check the CAS matches the Person (will
-						// mandate @Version on Person).
-						// - Could always do that in fact. Then no need to hold onto TransactionGetResult anywhere - but slower too
-						// (could optimise later).
-						// - And if had get-less replaces, could pass in the CAS.
-						// - Note: if Person was fetched outside the transaction, the transaction will inevitably expire (continuous
-						// CAS mismatch).
-						// -- Will have to doc that the user generally wants to do the read inside the txn.
-						// -- Can we detect this scenario and reject at runtime? That would also probably need storing something in
-						// Person.
-
-						// TransactionGetResult gr = (TransactionGetResult)
-						// org.springframework.transaction.support.TransactionSynchronizationManager.getResource(object);
-						Mono<CoreTransactionGetResult> gr = support.ctx.get(makeCollectionIdentifier(support.collection.async()), converted.getId());
-
-						// todo gp no CAS
-						return gr.flatMap(getResult -> {
-							if (getResult.cas() !=  support.cas) {
-								System.err.println("internal: "+getResult.cas()+" object.cas: "+ support.cas+" "+converted);
-								// todo gp really want to set internal state and raise a TransactionOperationFailed
-								return Mono.error(new TransactionOperationFailedException(true, true, new CasMismatchException(null), null));
-=======
 
 						CollectionIdentifier collId = makeCollectionIdentifier(support.collection.async());
 						support.ctx.logger().info(support.ctx.attemptId(), "refetching %s for Spring replace", DebugUtil.docId(collId, converted.getId()));
@@ -170,7 +123,6 @@
 						return gr.flatMap(getResult -> {
 							if (getResult.cas() != support.cas) {
 								return Mono.error(TransactionalSupport.retryTransactionOnCasMismatch(support.ctx, getResult.cas(), support.cas));
->>>>>>> 2458ac77
 							}
 							return support.ctx.replace(getResult, 	template.getCouchbaseClientFactory().getCluster().block().environment().transcoder()
 									.encode(support.converted.export()).encoded());
