/*
 * Copyright 2012-2022 the original author or authors
 *
 * Licensed under the Apache License, Version 2.0 (the "License");
 * you may not use this file except in compliance with the License.
 * You may obtain a copy of the License at
 *
 *        https://www.apache.org/licenses/LICENSE-2.0
 *
 * Unless required by applicable law or agreed to in writing, software
 * distributed under the License is distributed on an "AS IS" BASIS,
 * WITHOUT WARRANTIES OR CONDITIONS OF ANY KIND, either express or implied.
 * See the License for the specific language governing permissions and
 * limitations under the License.
 */
package org.springframework.data.couchbase.core;

import com.couchbase.client.core.error.transaction.RetryTransactionException;
import com.couchbase.client.core.transaction.CoreTransactionGetResult;
import com.couchbase.client.java.transactions.TransactionAttemptContext;
import com.couchbase.client.java.transactions.TransactionGetResult;
import reactor.core.publisher.Flux;
import reactor.core.publisher.Mono;

import java.lang.reflect.Method;
import java.time.Duration;
import java.util.Collection;
import java.util.Optional;

import org.slf4j.Logger;
import org.slf4j.LoggerFactory;
import org.springframework.data.couchbase.core.mapping.CouchbaseDocument;
import org.springframework.data.couchbase.core.query.OptionsBuilder;
import org.springframework.data.couchbase.core.support.PseudoArgs;
import org.springframework.data.couchbase.repository.support.TransactionResultHolder;
import org.springframework.data.couchbase.transaction.CouchbaseStuffHandle;
import org.springframework.util.Assert;

import com.couchbase.client.core.error.CouchbaseException;
import com.couchbase.client.core.msg.kv.DurabilityLevel;
import com.couchbase.client.java.kv.PersistTo;
import com.couchbase.client.java.kv.ReplaceOptions;
import com.couchbase.client.java.kv.ReplicateTo;

public class ReactiveReplaceByIdOperationSupport implements ReactiveReplaceByIdOperation {

	private final ReactiveCouchbaseTemplate template;
	private static final Logger LOG = LoggerFactory.getLogger(ReactiveReplaceByIdOperationSupport.class);

	public ReactiveReplaceByIdOperationSupport(final ReactiveCouchbaseTemplate template) {
		this.template = template;
	}

	@Override
	public <T> ReactiveReplaceById<T> replaceById(final Class<T> domainType) {
		Assert.notNull(domainType, "DomainType must not be null!");
		return new ReactiveReplaceByIdSupport<>(template, domainType, null, null, null, PersistTo.NONE, ReplicateTo.NONE,
				DurabilityLevel.NONE, null, null, template.support());
	}

	static class ReactiveReplaceByIdSupport<T> implements ReactiveReplaceById<T> {

		private final ReactiveCouchbaseTemplate template;
		private final Class<T> domainType;
		private final String scope;
		private final String collection;
		private final ReplaceOptions options;
		private final PersistTo persistTo;
		private final ReplicateTo replicateTo;
		private final DurabilityLevel durabilityLevel;
		private final Duration expiry;
		private final CouchbaseStuffHandle txCtx;
		private final ReactiveTemplateSupport support;

		ReactiveReplaceByIdSupport(final ReactiveCouchbaseTemplate template, final Class<T> domainType, final String scope,
				final String collection, final ReplaceOptions options, final PersistTo persistTo, final ReplicateTo replicateTo,
				final DurabilityLevel durabilityLevel, final Duration expiry, final CouchbaseStuffHandle txCtx,
				ReactiveTemplateSupport support) {
			this.template = template;
			this.domainType = domainType;
			this.scope = scope;
			this.collection = collection;
			this.options = options;
			this.persistTo = persistTo;
			this.replicateTo = replicateTo;
			this.durabilityLevel = durabilityLevel;
			this.expiry = expiry;
			this.txCtx = txCtx;
			this.support = support;
		}

		/*
				@Override
				public Mono<T> one(T object) {
					PseudoArgs<ReplaceOptions> pArgs = new PseudoArgs(template, scope, collection, options, null, domainType);
					LOG.trace("upsertById {}", pArgs);
					Mono<ReactiveCouchbaseTemplate> tmpl = template.doGetTemplate();
					Mono<T> reactiveEntity = support.encodeEntity(object)
							.flatMap(converted -> tmpl.flatMap(tp -> tp.getCouchbaseClientFactory().getSession(null).flatMap(s -> {
								if (s == null || s.getAttemptContextReactive() == null) {
									return tp.getCouchbaseClientFactory().withScope(pArgs.getScope()).getCollection(pArgs.getCollection())
											.flatMap(collection -> collection.reactive()
													.replace(converted.getId(), converted.export(),
															buildReplaceOptions(pArgs.getOptions(), object, converted))
													.flatMap(
															result -> support.applyResult(object, converted, converted.getId(), result.cas(), null)));
								} else {
									return Mono.error(new CouchbaseException("No upsert in a transaction. Use insert or replace"));
								}
							})));
		
					return reactiveEntity.onErrorMap(throwable -> {
						if (throwable instanceof RuntimeException) {
							return template.potentiallyConvertRuntimeException((RuntimeException) throwable);
						} else {
							return throwable;
						}
					});
				}
		*/
		@Override
		public Mono<T> one(T object) {
			PseudoArgs<ReplaceOptions> pArgs = new PseudoArgs<>(template, scope, collection, options, txCtx, domainType);
			LOG.trace("replaceById {}", pArgs);
<<<<<<< HEAD
			Mono<ReactiveCouchbaseTemplate> tmpl = template.doGetTemplate();
			Mono<T> reactiveEntity;

			CouchbaseDocument converted = support.encodeEntity(object).block();
			reactiveEntity = tmpl.flatMap(tp -> tp.getCouchbaseClientFactory().getSession(null).flatMap(s -> {
				if (s == null || s.getAttemptContextReactive() == null) {
					Mono<com.couchbase.client.java.Collection> op = template.getCouchbaseClientFactory()
							.withScope(pArgs.getScope()).getCollection(pArgs.getCollection());
					return op.flatMap(collection -> collection.reactive()
							.replace(converted.getId(), converted.export(),
									buildReplaceOptions(pArgs.getOptions(), object, converted))
							.flatMap(result -> support.applyResult(object, converted, converted.getId(), result.cas(), null)));
				} else {
					System.err.println("ReactiveReplaceById: transaction");
					return s.getAttemptContextReactive()
							.replace(s.transactionResultHolder(getTransactionHolder(object)).transactionGetResult(),
									converted.getContent())
							.flatMap(result -> support.applyResult(object, converted, converted.getId(), result.cas(),
									new TransactionResultHolder(result), s));
				}
			}));
=======
>>>>>>> b6989d83

			return GenericSupport.one(template, scope, collection, support, object,
					(GenericSupportHelper support) -> {
						CouchbaseDocument converted = support.converted;

						return support.collection.reactive()
								.replace(converted.getId(), converted.export(),
										buildReplaceOptions(pArgs.getOptions(), object, converted))
								.flatMap(result -> this.support.applyResult(object, converted, converted.getId(), result.cas(), null));
					},
					(GenericSupportHelper support) -> {
						CouchbaseDocument converted = support.converted;

						// todo gp replace is a nightmare...
						// Where to put and how to pass the TransactionGetResult
						// - Idea: TransactionSynchronizationManager.bindResource
						// - Idea: use @Version as an index into Map<Long, TransactionGetResult>
						// - As below, one idea is not to store it at all.
						// Person could have been fetched outside of @Transactional block.  Need to flat out prevent. Right??
						// - Maybe not. Could have the replaceById do a ctx.get(), and check the CAS matches the Person (will mandate @Version on Person).
						// - Could always do that in fact. Then no need to hold onto TransactionGetResult anywhere - but slower too (could optimise later).
						// - And if had get-less replaces, could pass in the CAS.
						// - Note: if Person was fetched outside the transaction, the transaction will inevitably expire (continuous CAS mismatch).
						// -- Will have to doc that the user generally wants to do the read inside the txn.
						// -- Can we detect this scenario and reject at runtime?  That would also probably need storing something in Person.

//						TransactionGetResult gr = (TransactionGetResult) org.springframework.transaction.support.TransactionSynchronizationManager.getResource(object);
						TransactionGetResult gr = support.ctx.get(support.collection, converted.getId());

						// todo gp if we need this of course needs to be exposed nicely
						CoreTransactionGetResult internal;
						try {
							Method method = TransactionGetResult.class.getDeclaredMethod("internal");
							method.setAccessible(true);
							internal = (CoreTransactionGetResult) method.invoke(gr);
						}
						catch (Throwable err) {
							throw new RuntimeException(err);
						}

						if (internal.cas() != support.converted.version) {
							// todo gp really want to set internal state and raise a TransactionOperationFailed
							throw new RetryTransactionException();
						}

						support.ctx.replace(gr, converted.getContent());
								// todo gp no CAS
						return this.support.applyResult(object, converted, converted.getId(), 0L, null, null);
					});

//		Mono<ReactiveCouchbaseTemplate> tmpl = template.doGetTemplate();
//			Mono<T> reactiveEntity;
//
//			Optional<TransactionAttemptContext> ctxr = Optional.ofNullable((TransactionAttemptContext)
//					org.springframework.transaction.support.TransactionSynchronizationManager.getResource(TransactionAttemptContext.class));
//
//			CouchbaseDocument converted = support.encodeEntity(object).block();
//			reactiveEntity = tmpl.flatMap(tp -> tp.getCouchbaseClientFactory().getSession(null).flatMap(s -> {
//				if (s == null || s.getReactiveTransactionAttemptContext() == null) {
//					System.err.println("ReactiveReplaceById: not");
//					Mono<com.couchbase.client.java.Collection> op = template.getCouchbaseClientFactory()
//							.withScope(pArgs.getScope()).getCollection(pArgs.getCollection());
//					return op.flatMap(collection -> collection.reactive()
//							.replace(converted.getId(), converted.export(),
//									buildReplaceOptions(pArgs.getOptions(), object, converted))
//							.flatMap(result -> support.applyResult(object, converted, converted.getId(), result.cas(), null)));
//				} else {
//					System.err.println("ReactiveReplaceById: transaction");
//					return s.getReactiveTransactionAttemptContext()
//							.replace(s.transactionResultHolder(getTransactionHolder(object)).transactionGetResult(),
//									converted.getContent())
//							// todo gp no CAS
//							.flatMap(result -> support.applyResult(object, converted, converted.getId(), 0L,
//									new TransactionResultHolder(result), s));
//				}
//			}));
//
//			return reactiveEntity.onErrorMap(throwable -> {
//				if (throwable instanceof RuntimeException) {
//					return template.potentiallyConvertRuntimeException((RuntimeException) throwable);
//				} else {
//					return throwable;
//				}
//			});
		}

		private <T> Integer getTransactionHolder(T object) {
			Integer transactionResultHolder;
			System.err.println("GET: " + System.identityHashCode(object) + " " + object);
			if (1 == 1) {
				return System.identityHashCode(object);
			}
			transactionResultHolder = template.support().getTxResultHolder(object);
			if (transactionResultHolder == null) {
				throw new CouchbaseException(
						"TransactionResult from entity is null - was the entity obtained in a transaction?");
			}
			return transactionResultHolder;
		}

		@Override
		public Flux<? extends T> all(Collection<? extends T> objects) {
			return Flux.fromIterable(objects).flatMap(this::one);
		}

		private ReplaceOptions buildReplaceOptions(ReplaceOptions options, T object, CouchbaseDocument doc) {
			return OptionsBuilder.buildReplaceOptions(options, persistTo, replicateTo, durabilityLevel, expiry,
					support.getCas(object), doc);
		}

		@Override
		public TerminatingReplaceById<T> withOptions(final ReplaceOptions options) {
			Assert.notNull(options, "Options must not be null.");
			return new ReactiveReplaceByIdSupport<>(template, domainType, scope, collection, options, persistTo, replicateTo,
					durabilityLevel, expiry, txCtx, support);
		}

		@Override
		public ReplaceByIdTxOrNot<T> inCollection(final String collection) {
			return new ReactiveReplaceByIdSupport<>(template, domainType, scope, collection, options, persistTo, replicateTo,
					durabilityLevel, expiry, txCtx, support);
		}

		@Override
		public ReplaceByIdInCollection<T> inScope(final String scope) {
			return new ReactiveReplaceByIdSupport<>(template, domainType, scope, collection, options, persistTo, replicateTo,
					durabilityLevel, expiry, txCtx, support);
		}

		@Override
		public ReplaceByIdInScope<T> withDurability(final DurabilityLevel durabilityLevel) {
			Assert.notNull(durabilityLevel, "Durability Level must not be null.");
			return new ReactiveReplaceByIdSupport<>(template, domainType, scope, collection, options, persistTo, replicateTo,
					durabilityLevel, expiry, txCtx, support);
		}

		@Override
		public ReplaceByIdInScope<T> withDurability(final PersistTo persistTo, final ReplicateTo replicateTo) {
			Assert.notNull(persistTo, "PersistTo must not be null.");
			Assert.notNull(replicateTo, "ReplicateTo must not be null.");
			return new ReactiveReplaceByIdSupport<>(template, domainType, scope, collection, options, persistTo, replicateTo,
					durabilityLevel, expiry, txCtx, support);
		}

		@Override
		public ReplaceByIdWithDurability<T> withExpiry(final Duration expiry) {
			Assert.notNull(expiry, "expiry must not be null.");
			return new ReactiveReplaceByIdSupport<>(template, domainType, scope, collection, options, persistTo, replicateTo,
					durabilityLevel, expiry, txCtx, support);
		}

		@Override
		public ReplaceByIdWithExpiry<T> transaction(final CouchbaseStuffHandle txCtx) {
			Assert.notNull(txCtx, "txCtx must not be null.");
			return new ReactiveReplaceByIdSupport<>(template, domainType, scope, collection, options, persistTo, replicateTo,
					durabilityLevel, expiry, txCtx, support);
		}

	}

}<|MERGE_RESOLUTION|>--- conflicted
+++ resolved
@@ -122,30 +122,6 @@
 		public Mono<T> one(T object) {
 			PseudoArgs<ReplaceOptions> pArgs = new PseudoArgs<>(template, scope, collection, options, txCtx, domainType);
 			LOG.trace("replaceById {}", pArgs);
-<<<<<<< HEAD
-			Mono<ReactiveCouchbaseTemplate> tmpl = template.doGetTemplate();
-			Mono<T> reactiveEntity;
-
-			CouchbaseDocument converted = support.encodeEntity(object).block();
-			reactiveEntity = tmpl.flatMap(tp -> tp.getCouchbaseClientFactory().getSession(null).flatMap(s -> {
-				if (s == null || s.getAttemptContextReactive() == null) {
-					Mono<com.couchbase.client.java.Collection> op = template.getCouchbaseClientFactory()
-							.withScope(pArgs.getScope()).getCollection(pArgs.getCollection());
-					return op.flatMap(collection -> collection.reactive()
-							.replace(converted.getId(), converted.export(),
-									buildReplaceOptions(pArgs.getOptions(), object, converted))
-							.flatMap(result -> support.applyResult(object, converted, converted.getId(), result.cas(), null)));
-				} else {
-					System.err.println("ReactiveReplaceById: transaction");
-					return s.getAttemptContextReactive()
-							.replace(s.transactionResultHolder(getTransactionHolder(object)).transactionGetResult(),
-									converted.getContent())
-							.flatMap(result -> support.applyResult(object, converted, converted.getId(), result.cas(),
-									new TransactionResultHolder(result), s));
-				}
-			}));
-=======
->>>>>>> b6989d83
 
 			return GenericSupport.one(template, scope, collection, support, object,
 					(GenericSupportHelper support) -> {
@@ -186,7 +162,8 @@
 							throw new RuntimeException(err);
 						}
 
-						if (internal.cas() != support.converted.version) {
+						if (internal.cas() !=  support.cas) {
+							System.err.println("internal: "+internal.cas()+" object.cas"+ support.cas);
 							// todo gp really want to set internal state and raise a TransactionOperationFailed
 							throw new RetryTransactionException();
 						}
