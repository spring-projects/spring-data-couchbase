/*
 * Copyright 2020 the original author or authors
 *
 * Licensed under the Apache License, Version 2.0 (the "License");
 * you may not use this file except in compliance with the License.
 * You may obtain a copy of the License at
 *
 *        https://www.apache.org/licenses/LICENSE-2.0
 *
 * Unless required by applicable law or agreed to in writing, software
 * distributed under the License is distributed on an "AS IS" BASIS,
 * WITHOUT WARRANTIES OR CONDITIONS OF ANY KIND, either express or implied.
 * See the License for the specific language governing permissions and
 * limitations under the License.
 */
package org.springframework.data.couchbase.repository.query;

import static org.springframework.data.couchbase.core.query.N1QLExpression.x;
import static org.springframework.data.couchbase.core.query.QueryCriteria.*;

import java.util.ArrayList;
import java.util.Iterator;

import com.couchbase.client.java.json.JsonArray;
import com.couchbase.client.java.json.JsonObject;
import com.couchbase.client.java.json.JsonValue;
import org.springframework.data.couchbase.core.convert.CouchbaseConverter;
import org.springframework.data.couchbase.core.mapping.CouchbasePersistentProperty;
import org.springframework.data.couchbase.core.query.N1QLExpression;
import org.springframework.data.couchbase.core.query.Query;
import org.springframework.data.couchbase.core.query.QueryCriteria;
import org.springframework.data.couchbase.core.query.StringQuery;
import org.springframework.data.couchbase.repository.query.support.N1qlUtils;
import org.springframework.data.domain.Pageable;
import org.springframework.data.domain.Sort;
import org.springframework.data.mapping.PersistentPropertyPath;
import org.springframework.data.mapping.context.MappingContext;
import org.springframework.data.repository.core.NamedQueries;
import org.springframework.data.repository.query.*;
import org.springframework.data.repository.query.parser.AbstractQueryCreator;
import org.springframework.data.repository.query.parser.Part;
import org.springframework.data.repository.query.parser.PartTree;
import org.springframework.expression.EvaluationContext;
import org.springframework.expression.spel.standard.SpelExpressionParser;
import org.springframework.util.Assert;

/**
 * @author Michael Reiche
 */
public class StringN1qlQueryCreator extends AbstractQueryCreator<Query, QueryCriteria> {

	private final ParameterAccessor accessor;
	private final MappingContext<?, CouchbasePersistentProperty> context;
	private final SpelExpressionParser parser;
	private final QueryMethodEvaluationContextProvider evaluationContextProvider;
	private final StringBasedN1qlQueryParser queryParser;
	private final QueryMethod queryMethod;
	private final CouchbaseConverter couchbaseConverter;
	private static final SpelExpressionParser SPEL_PARSER = new SpelExpressionParser();
	private final N1QLExpression parsedExpression;

	public StringN1qlQueryCreator(final ParameterAccessor accessor, CouchbaseQueryMethod queryMethod,
			CouchbaseConverter couchbaseConverter, String bucketName,
			QueryMethodEvaluationContextProvider evaluationContextProvider, NamedQueries namedQueries) {

		// AbstractQueryCreator needs a PartTree, so we give it a dummy one.
		// The resulting dummy criteria will not be included in the Query
		// by {@link #complete((QueryCriteria criteria, Sort sort)) complete}
		super(new PartTree("dummy", (new Object() {
			String dummy;
		}).getClass()), accessor);
		this.accessor = accessor;
		this.context = couchbaseConverter.getMappingContext();
		this.queryMethod = queryMethod;
		this.couchbaseConverter = couchbaseConverter;
		this.evaluationContextProvider = evaluationContextProvider;
		final String namedQueryName = queryMethod.getNamedQueryName();
		String queryString;
		if (queryMethod.hasInlineN1qlQuery()) {
			queryString = queryMethod.getInlineN1qlQuery();
		} else if (namedQueries.hasQuery(namedQueryName)) {
			queryString = namedQueries.getQuery(namedQueryName);
		} else {
			throw new IllegalArgumentException("query has no inline Query or named Query not found");
		}
		this.queryParser = new StringBasedN1qlQueryParser(queryString, queryMethod, bucketName, couchbaseConverter,
				getTypeField(), getTypeValue(), accessor, SPEL_PARSER, evaluationContextProvider);
		this.parser = SPEL_PARSER;
		this.parsedExpression = this.queryParser.parsedExpression;
	}

	protected QueryMethod getQueryMethod() {
		return queryMethod;
	}

	protected String getTypeField() {
		return couchbaseConverter.getTypeKey();
	}

	protected String getTypeValue() {
		return getQueryMethod().getEntityInformation().getJavaType().getName();
	}

	@Override
	protected QueryCriteria create(final Part part, final Iterator<Object> iterator) {
		PersistentPropertyPath<CouchbasePersistentProperty> path = context.getPersistentPropertyPath(part.getProperty());
		CouchbasePersistentProperty property = path.getLeafProperty();
		return from(part, property, where(path.toDotPath()), iterator);
	}

	@Override
	protected QueryCriteria and(final Part part, final QueryCriteria base, final Iterator<Object> iterator) {
		if (base == null) {
			return create(part, iterator);
		}

		PersistentPropertyPath<CouchbasePersistentProperty> path = context.getPersistentPropertyPath(part.getProperty());
		CouchbasePersistentProperty property = path.getLeafProperty();

		return from(part, property, base.and(path.toDotPath()), iterator);
	}

	@Override
	protected QueryCriteria or(QueryCriteria base, QueryCriteria criteria) {
		return base.or(criteria);
	}

	@Override
	protected Query complete(QueryCriteria criteria, Sort sort) {
		Query q = new StringQuery(parsedExpression.toString()).with(sort);
		JsonValue params = queryParser.getPlaceholderValues(accessor);
		if (params instanceof JsonArray) {
			q.setPositionalParameters((JsonArray) params);
		} else {
			q.setNamedParameters((JsonObject) params);
		}
		return q;
	}

	private QueryCriteria from(final Part part, final CouchbasePersistentProperty property, final QueryCriteria criteria,
			final Iterator<Object> parameters) {

		final Part.Type type = part.getType();
		switch (type) {
			case SIMPLE_PROPERTY:
				return criteria; // .eq(parameters.next()); // this will be the dummy from PartTree
			default:
				throw new IllegalArgumentException("Unsupported keyword!");
		}
	}

<<<<<<< HEAD
	// copied from StringN1qlBasedQuery
	private N1QLExpression getExpression(ParameterAccessor accessor, Object[] runtimeParameters,
			ReturnedType returnedType) {
		EvaluationContext evaluationContext = evaluationContextProvider
				.getEvaluationContext(getQueryMethod().getParameters(), runtimeParameters);
		N1QLExpression parsedStatement = x(this.queryParser.doParse(parser, evaluationContext, false));

		Sort sort = accessor.getSort();
		if (sort.isSorted()) {
			N1QLExpression[] cbSorts = N1qlUtils.createSort(sort);
			parsedStatement = parsedStatement.orderBy(cbSorts);
		}
		if (queryMethod.isPageQuery()) {
			Pageable pageable = accessor.getPageable();
			Assert.notNull(pageable, "Pageable must not be null!");
			parsedStatement = parsedStatement.limit(pageable.getPageSize()).offset(Math.toIntExact(pageable.getOffset()));
		} else if (queryMethod.isSliceQuery()) {
			Pageable pageable = accessor.getPageable();
			Assert.notNull(pageable, "Pageable must not be null!");
			parsedStatement = parsedStatement.limit(pageable.getPageSize() + 1).offset(Math.toIntExact(pageable.getOffset()));
		}
		return parsedStatement;
	}

	// getExpression() could do this itself, but pass as an arg to be consistent with StringN1qlBasedQuery
	private static Object[] getParameters(ParameterAccessor accessor) {
		ArrayList<Object> params = new ArrayList<>();
		for (Object o : accessor) {
			params.add(o);
		}
		return params.toArray();
	}
=======
>>>>>>> e72cdba6
}<|MERGE_RESOLUTION|>--- conflicted
+++ resolved
@@ -103,7 +103,8 @@
 
 	@Override
 	protected QueryCriteria create(final Part part, final Iterator<Object> iterator) {
-		PersistentPropertyPath<CouchbasePersistentProperty> path = context.getPersistentPropertyPath(part.getProperty());
+		PersistentPropertyPath<CouchbasePersistentProperty> path = context.getPersistentPropertyPath(
+				part.getProperty());
 		CouchbasePersistentProperty property = path.getLeafProperty();
 		return from(part, property, where(path.toDotPath()), iterator);
 	}
@@ -114,7 +115,8 @@
 			return create(part, iterator);
 		}
 
-		PersistentPropertyPath<CouchbasePersistentProperty> path = context.getPersistentPropertyPath(part.getProperty());
+		PersistentPropertyPath<CouchbasePersistentProperty> path = context.getPersistentPropertyPath(
+				part.getProperty());
 		CouchbasePersistentProperty property = path.getLeafProperty();
 
 		return from(part, property, base.and(path.toDotPath()), iterator);
@@ -137,51 +139,16 @@
 		return q;
 	}
 
-	private QueryCriteria from(final Part part, final CouchbasePersistentProperty property, final QueryCriteria criteria,
-			final Iterator<Object> parameters) {
+	private QueryCriteria from(final Part part, final CouchbasePersistentProperty property,
+			final QueryCriteria criteria, final Iterator<Object> parameters) {
 
 		final Part.Type type = part.getType();
 		switch (type) {
-			case SIMPLE_PROPERTY:
-				return criteria; // .eq(parameters.next()); // this will be the dummy from PartTree
-			default:
-				throw new IllegalArgumentException("Unsupported keyword!");
+		case SIMPLE_PROPERTY:
+			return criteria; // this will be the dummy from PartTree
+		default:
+			throw new IllegalArgumentException("Unsupported keyword!");
 		}
 	}
 
-<<<<<<< HEAD
-	// copied from StringN1qlBasedQuery
-	private N1QLExpression getExpression(ParameterAccessor accessor, Object[] runtimeParameters,
-			ReturnedType returnedType) {
-		EvaluationContext evaluationContext = evaluationContextProvider
-				.getEvaluationContext(getQueryMethod().getParameters(), runtimeParameters);
-		N1QLExpression parsedStatement = x(this.queryParser.doParse(parser, evaluationContext, false));
-
-		Sort sort = accessor.getSort();
-		if (sort.isSorted()) {
-			N1QLExpression[] cbSorts = N1qlUtils.createSort(sort);
-			parsedStatement = parsedStatement.orderBy(cbSorts);
-		}
-		if (queryMethod.isPageQuery()) {
-			Pageable pageable = accessor.getPageable();
-			Assert.notNull(pageable, "Pageable must not be null!");
-			parsedStatement = parsedStatement.limit(pageable.getPageSize()).offset(Math.toIntExact(pageable.getOffset()));
-		} else if (queryMethod.isSliceQuery()) {
-			Pageable pageable = accessor.getPageable();
-			Assert.notNull(pageable, "Pageable must not be null!");
-			parsedStatement = parsedStatement.limit(pageable.getPageSize() + 1).offset(Math.toIntExact(pageable.getOffset()));
-		}
-		return parsedStatement;
-	}
-
-	// getExpression() could do this itself, but pass as an arg to be consistent with StringN1qlBasedQuery
-	private static Object[] getParameters(ParameterAccessor accessor) {
-		ArrayList<Object> params = new ArrayList<>();
-		for (Object o : accessor) {
-			params.add(o);
-		}
-		return params.toArray();
-	}
-=======
->>>>>>> e72cdba6
 }