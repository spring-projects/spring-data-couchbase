--- conflicted
+++ resolved
@@ -32,17 +32,11 @@
 	private final @Nullable QueryResult singleQueryResult;
 
 	public TransactionResultHolder(TransactionGetResult getResult) {
-<<<<<<< HEAD
-		// we don't need the content and we don't have access to the transcoder and txnMeta (and we don't need them either).
-		this.getResult = new TransactionGetResult(getResult.id(), null, getResult.cas(), getResult.collection(),
-				getResult.links(), getResult.status(), getResult.documentMetadata(), null, null);
-=======
 		// we don't need the content and we don't have access to the transcoder an txnMeta (and we don't need them either).
 		// todo gp will need to expose a copy ctor if a copy is needed
 		this.getResult = getResult;
 //		this.getResult = new TransactionGetResult(getResult.id(), null, getResult.cas(), getResult.collection(),
 //				getResult.links(), getResult.status(), getResult.documentMetadata(), null, null);
->>>>>>> b6989d83
 		this.singleQueryResult = null;
 	}
 
@@ -55,12 +49,7 @@
 		return getResult;
 	}
 
-<<<<<<< HEAD
-	public SingleQueryTransactionResult singleQueryResult() {
+	public @Nullable QueryResult singleQueryResult() {
 		return singleQueryResult;
-=======
-	public @Nullable QueryResult singleQueryResult() {
-		return singleQueryResult();
->>>>>>> b6989d83
 	}
 }