/*
 * Copyright 2021 the original author or authors
 *
 * Licensed under the Apache License, Version 2.0 (the "License");
 * you may not use this file except in compliance with the License.
 * You may obtain a copy of the License at
 *
 *        https://www.apache.org/licenses/LICENSE-2.0
 *
 * Unless required by applicable law or agreed to in writing, software
 * distributed under the License is distributed on an "AS IS" BASIS,
 * WITHOUT WARRANTIES OR CONDITIONS OF ANY KIND, either express or implied.
 * See the License for the specific language governing permissions and
 * limitations under the License.
 */
package org.springframework.data.couchbase.transaction;

import com.couchbase.client.core.annotation.Stability;
import com.couchbase.client.java.transactions.AttemptContextReactiveAccessor;
import com.couchbase.client.java.transactions.TransactionAttemptContext;
import com.couchbase.client.java.transactions.TransactionResult;
import com.couchbase.client.java.transactions.config.TransactionOptions;
import org.slf4j.Logger;
import org.slf4j.LoggerFactory;
import org.springframework.data.couchbase.ReactiveCouchbaseClientFactory;
import org.springframework.data.couchbase.transaction.error.TransactionRollbackRequestedException;
import org.springframework.lang.Nullable;
import org.springframework.transaction.IllegalTransactionStateException;
import org.springframework.transaction.ReactiveTransaction;
import org.springframework.transaction.TransactionDefinition;
import org.springframework.transaction.TransactionException;
import org.springframework.transaction.TransactionStatus;
import org.springframework.transaction.support.CallbackPreferringPlatformTransactionManager;
import org.springframework.transaction.support.TransactionCallback;
import org.springframework.transaction.support.TransactionSynchronizationManager;
import reactor.core.publisher.Flux;
import reactor.core.publisher.Mono;

import java.time.Duration;
import java.util.ArrayList;
import java.util.List;
import java.util.concurrent.atomic.AtomicReference;

public class CouchbaseSimpleCallbackTransactionManager implements CallbackPreferringPlatformTransactionManager {

	private static final Logger LOGGER = LoggerFactory.getLogger(CouchbaseSimpleCallbackTransactionManager.class);

	private final ReactiveCouchbaseClientFactory couchbaseClientFactory;
	private @Nullable TransactionOptions options;

	public CouchbaseSimpleCallbackTransactionManager(ReactiveCouchbaseClientFactory couchbaseClientFactory) {
		this(couchbaseClientFactory, null);
	}

<<<<<<< HEAD
	public CouchbaseSimpleCallbackTransactionManager(ReactiveCouchbaseClientFactory couchbaseClientFactory,
			@Nullable TransactionOptions options) {
=======
	/**
	 * This override is for users manually creating a CouchbaseSimpleCallbackTransactionManager, and allows the
	 * TransactionOptions to be overridden.
	 */
	public CouchbaseSimpleCallbackTransactionManager(ReactiveCouchbaseClientFactory couchbaseClientFactory, @Nullable TransactionOptions options) {
>>>>>>> 4624a595
		this.couchbaseClientFactory = couchbaseClientFactory;
		this.options = options != null ? options : TransactionOptions.transactionOptions();
	}

	@Override
	public <T> T execute(TransactionDefinition definition, TransactionCallback<T> callback) throws TransactionException {
		boolean createNewTransaction = handlePropagation(definition);

		setOptionsFromDefinition(definition);

		if (createNewTransaction) {
			return executeNewTransaction(callback);
		} else {
			return callback.doInTransaction(null);
		}
	}

	@Stability.Internal
	<T> Flux<T> executeReactive(TransactionDefinition definition,
			org.springframework.transaction.reactive.TransactionCallback<T> callback) {
		return Flux.defer(() -> {
			boolean createNewTransaction = handlePropagation(definition);

			setOptionsFromDefinition(definition);

			if (createNewTransaction) {
				return executeNewReactiveTransaction(callback);
			} else {
				return Mono.error(new UnsupportedOperationException("Unsupported operation"));
			}
		});
	}

	private <T> T executeNewTransaction(TransactionCallback<T> callback) {
		final AtomicReference<T> execResult = new AtomicReference<>();

		// Each of these transactions will block one thread on the underlying SDK's transactions scheduler. This
		// scheduler is effectivel unlimited, but this can still potentially lead to high thread usage by the application.
		// If this is
		// an issue then users need to instead use the standard Couchbase reactive transactions SDK.
		TransactionResult result = couchbaseClientFactory.getCluster().transactions().run(ctx -> {
			CouchbaseTransactionStatus status = new CouchbaseTransactionStatus(ctx, true, false, false, true, null);

			populateTransactionSynchronizationManager(ctx);

			try {
				T res = callback.doInTransaction(status);
				if (res instanceof Mono || res instanceof Flux) {
					throw new UnsupportedOperationException("Return type is Mono or Flux, indicating a reactive transaction is being performed in a blocking way.  A potential cause is the CouchbaseSimpleTransactionInterceptor is not in use.");
				}
				execResult.set(res);
			} finally {
				clearTransactionSynchronizationManager();
			}

			if (status.isRollbackOnly()) {
				throw new TransactionRollbackRequestedException("TransactionStatus.isRollbackOnly() is set");
			}
		}, this.options);

		clearTransactionSynchronizationManager();

		return execResult.get();
	}

<<<<<<< HEAD
	private <T> Flux<T> executeNewReactiveTransaction(
			org.springframework.transaction.reactive.TransactionCallback<T> callback) {
		final AtomicReference<Flux<T>> execResult = new AtomicReference<>();
		//final List<?> out = new ArrayList<>();
=======
	private <T> Flux<T> executeNewReactiveTransaction(org.springframework.transaction.reactive.TransactionCallback<T> callback) {
		final List<T> out = new ArrayList<>();
>>>>>>> 4624a595

		return couchbaseClientFactory.getCluster().reactive().transactions().run(ctx -> {
			return Mono.defer(() -> {
				ReactiveTransaction status = new ReactiveTransaction() {
					boolean rollbackOnly = false;

					@Override
					public boolean isNewTransaction() {
						return true;
					}

					@Override
					public void setRollbackOnly() {
						this.rollbackOnly = true;
					}

					@Override
					public boolean isRollbackOnly() {
						return rollbackOnly;
					}

					@Override
					public boolean isCompleted() {
						return false;
					}
				};

				return Flux.from(callback.doInTransaction(status))
<<<<<<< HEAD
						//.doOnNext(v -> out.add(v))
						// when the publish is commented out,
						// CouchbaseTransactionalOperatorTemplateIntegrationTests.committedRemove() fails
						.publish(flux -> Flux.defer(() -> {
							execResult.set(flux);
							return flux;
						}))
						// when window().map() is commented out,
						// CouchbasePersonTransactionIntegrationTests.emitMultipleElementsDuringTransaction() and
						// countShouldWorkInsideTransaction() fail
						.window(Integer.MAX_VALUE) //
						.map((r) -> {
							execResult.set(r);
							return r;
						}) //
=======
						.doOnNext(v -> out.add(v))
>>>>>>> 4624a595
						.then(Mono.defer(() -> {
							if (status.isRollbackOnly()) {
								return Mono
										.error(new TransactionRollbackRequestedException("TransactionStatus.isRollbackOnly() is set"));
							}
							return Mono.empty();
						}));
			})
					// This reactive context is what tells Spring operations they're inside a transaction.
					.contextWrite(reactiveContext -> {
<<<<<<< HEAD
						CouchbaseResourceHolder resourceHolder = couchbaseClientFactory
								.getResources(AttemptContextReactiveAccessor.getCore(ctx));
						return reactiveContext.put(CouchbaseResourceHolder.class, resourceHolder);
					});

		}, this.options);

		clearTransactionSynchronizationManager();

		return result.thenMany(Flux.defer(() -> execResult.get()));
		//return result.thenMany(Flux.defer(() -> Flux.fromIterable(out)));
=======
						CouchbaseResourceHolder resourceHolder = couchbaseClientFactory.getResources(
								AttemptContextReactiveAccessor.getCore(ctx));
						return reactiveContext.put(CouchbaseResourceHolder.class, resourceHolder);
					});

		}, this.options)
				.thenMany(Flux.defer(() -> Flux.fromIterable(out)));
>>>>>>> 4624a595
	}

	// Propagation defines what happens when a @Transactional method is called from another @Transactional method.
	private boolean handlePropagation(TransactionDefinition definition) {
		boolean isExistingTransaction = TransactionSynchronizationManager.isActualTransactionActive();

		LOGGER.trace("Deciding propagation behaviour from {} and {}", definition.getPropagationBehavior(),
				isExistingTransaction);

		switch (definition.getPropagationBehavior()) {
			case TransactionDefinition.PROPAGATION_REQUIRED:
				// Make a new transaction if required, else just execute the new method in the current transaction.
				return !isExistingTransaction;

			case TransactionDefinition.PROPAGATION_SUPPORTS:
				// Don't appear to have the ability to execute the callback non-transactionally in this layer.
				throw new UnsupportedOperationException(
						"Propagation level 'support' has been specified which is not supported");

			case TransactionDefinition.PROPAGATION_MANDATORY:
				if (!isExistingTransaction) {
					throw new IllegalTransactionStateException(
							"Propagation level 'mandatory' is specified but not in an active transaction");
				}
				return false;

			case TransactionDefinition.PROPAGATION_REQUIRES_NEW:
				// This requires suspension of the active transaction. This will be possible to support in a future
				// release, if required.
				throw new UnsupportedOperationException(
						"Propagation level 'requires_new' has been specified which is not currently supported");

			case TransactionDefinition.PROPAGATION_NOT_SUPPORTED:
				// Don't appear to have the ability to execute the callback non-transactionally in this layer.
				throw new UnsupportedOperationException(
						"Propagation level 'not_supported' has been specified which is not supported");

			case TransactionDefinition.PROPAGATION_NEVER:
				if (isExistingTransaction) {
					throw new IllegalTransactionStateException(
							"Existing transaction found for transaction marked with propagation 'never'");
				}
				return true;

			case TransactionDefinition.PROPAGATION_NESTED:
				if (isExistingTransaction) {
					// Couchbase transactions cannot be nested.
					throw new UnsupportedOperationException(
							"Propagation level 'nested' has been specified which is not supported");
				}
				return true;

			default:
				throw new UnsupportedOperationException(
						"Unknown propagation level " + definition.getPropagationBehavior() + " has been specified");
		}
	}

	/**
	 * @param definition reflects the @Transactional options
	 */
	private void setOptionsFromDefinition(TransactionDefinition definition) {
		if (definition != null) {
			if (definition.getTimeout() != TransactionDefinition.TIMEOUT_DEFAULT) {
				if (options == null) {
					options = TransactionOptions.transactionOptions();
				}
				options = options.timeout(Duration.ofSeconds(definition.getTimeout()));
			}

			if (!(definition.getIsolationLevel() == TransactionDefinition.ISOLATION_DEFAULT
					|| definition.getIsolationLevel() == TransactionDefinition.ISOLATION_READ_COMMITTED)) {
				throw new IllegalArgumentException(
						"Couchbase Transactions run at Read Committed isolation - other isolation levels are not supported");
			}

			// readonly is ignored as it is documented as being a hint that won't necessarily cause writes to fail
		}

	}

	// Setting ThreadLocal storage.
	// Note there is reactive-equivalent code in ReactiveTransactionsWrapper to sync with
	@Stability.Internal
	public static void populateTransactionSynchronizationManager(TransactionAttemptContext ctx) {
		TransactionSynchronizationManager.setActualTransactionActive(true);
		TransactionSynchronizationManager.initSynchronization();
		CouchbaseResourceHolder resourceHolder = new CouchbaseResourceHolder(AttemptContextReactiveAccessor.getCore(ctx));
		TransactionSynchronizationManager.unbindResourceIfPossible(CouchbaseResourceHolder.class);
		TransactionSynchronizationManager.bindResource(CouchbaseResourceHolder.class, resourceHolder);
	}

	@Stability.Internal
	public static void clearTransactionSynchronizationManager() {
		TransactionSynchronizationManager.unbindResourceIfPossible(CouchbaseResourceHolder.class);
		TransactionSynchronizationManager.clear();
	}

	@Override
	public TransactionStatus getTransaction(@Nullable TransactionDefinition definition) throws TransactionException {
		// All Spring transactional code (currently) does not call the getTransaction, commit or rollback methods if
		// the transaction manager is a CallbackPreferringPlatformTransactionManager.
		// So these methods should only be hit if user is using PlatformTransactionManager directly. Spring supports this,
		// but due to the lambda-based nature of our transactions, we cannot.
<<<<<<< HEAD
		throw new IllegalStateException(
				"Direct programmatic use of the Couchbase PlatformTransactionManager is not supported");
=======
		throw new UnsupportedOperationException("Direct programmatic use of the Couchbase PlatformTransactionManager is not supported");
>>>>>>> 4624a595
	}

	@Override
	public void commit(TransactionStatus ignored) throws TransactionException {
<<<<<<< HEAD
		throw new IllegalStateException(
				"Direct programmatic use of the Couchbase PlatformTransactionManager is not supported");
=======
		throw new UnsupportedOperationException("Direct programmatic use of the Couchbase PlatformTransactionManager is not supported");
>>>>>>> 4624a595
	}

	@Override
	public void rollback(TransactionStatus ignored) throws TransactionException {
<<<<<<< HEAD
		throw new IllegalStateException(
				"Direct programmatic use of the Couchbase PlatformTransactionManager is not supported");
=======
		throw new UnsupportedOperationException("Direct programmatic use of the Couchbase PlatformTransactionManager is not supported");
>>>>>>> 4624a595
	}
}<|MERGE_RESOLUTION|>--- conflicted
+++ resolved
@@ -52,16 +52,11 @@
 		this(couchbaseClientFactory, null);
 	}
 
-<<<<<<< HEAD
-	public CouchbaseSimpleCallbackTransactionManager(ReactiveCouchbaseClientFactory couchbaseClientFactory,
-			@Nullable TransactionOptions options) {
-=======
 	/**
 	 * This override is for users manually creating a CouchbaseSimpleCallbackTransactionManager, and allows the
 	 * TransactionOptions to be overridden.
 	 */
 	public CouchbaseSimpleCallbackTransactionManager(ReactiveCouchbaseClientFactory couchbaseClientFactory, @Nullable TransactionOptions options) {
->>>>>>> 4624a595
 		this.couchbaseClientFactory = couchbaseClientFactory;
 		this.options = options != null ? options : TransactionOptions.transactionOptions();
 	}
@@ -127,15 +122,8 @@
 		return execResult.get();
 	}
 
-<<<<<<< HEAD
-	private <T> Flux<T> executeNewReactiveTransaction(
-			org.springframework.transaction.reactive.TransactionCallback<T> callback) {
-		final AtomicReference<Flux<T>> execResult = new AtomicReference<>();
-		//final List<?> out = new ArrayList<>();
-=======
 	private <T> Flux<T> executeNewReactiveTransaction(org.springframework.transaction.reactive.TransactionCallback<T> callback) {
 		final List<T> out = new ArrayList<>();
->>>>>>> 4624a595
 
 		return couchbaseClientFactory.getCluster().reactive().transactions().run(ctx -> {
 			return Mono.defer(() -> {
@@ -164,25 +152,7 @@
 				};
 
 				return Flux.from(callback.doInTransaction(status))
-<<<<<<< HEAD
-						//.doOnNext(v -> out.add(v))
-						// when the publish is commented out,
-						// CouchbaseTransactionalOperatorTemplateIntegrationTests.committedRemove() fails
-						.publish(flux -> Flux.defer(() -> {
-							execResult.set(flux);
-							return flux;
-						}))
-						// when window().map() is commented out,
-						// CouchbasePersonTransactionIntegrationTests.emitMultipleElementsDuringTransaction() and
-						// countShouldWorkInsideTransaction() fail
-						.window(Integer.MAX_VALUE) //
-						.map((r) -> {
-							execResult.set(r);
-							return r;
-						}) //
-=======
 						.doOnNext(v -> out.add(v))
->>>>>>> 4624a595
 						.then(Mono.defer(() -> {
 							if (status.isRollbackOnly()) {
 								return Mono
@@ -193,19 +163,6 @@
 			})
 					// This reactive context is what tells Spring operations they're inside a transaction.
 					.contextWrite(reactiveContext -> {
-<<<<<<< HEAD
-						CouchbaseResourceHolder resourceHolder = couchbaseClientFactory
-								.getResources(AttemptContextReactiveAccessor.getCore(ctx));
-						return reactiveContext.put(CouchbaseResourceHolder.class, resourceHolder);
-					});
-
-		}, this.options);
-
-		clearTransactionSynchronizationManager();
-
-		return result.thenMany(Flux.defer(() -> execResult.get()));
-		//return result.thenMany(Flux.defer(() -> Flux.fromIterable(out)));
-=======
 						CouchbaseResourceHolder resourceHolder = couchbaseClientFactory.getResources(
 								AttemptContextReactiveAccessor.getCore(ctx));
 						return reactiveContext.put(CouchbaseResourceHolder.class, resourceHolder);
@@ -213,7 +170,6 @@
 
 		}, this.options)
 				.thenMany(Flux.defer(() -> Flux.fromIterable(out)));
->>>>>>> 4624a595
 	}
 
 	// Propagation defines what happens when a @Transactional method is called from another @Transactional method.
@@ -318,31 +274,16 @@
 		// the transaction manager is a CallbackPreferringPlatformTransactionManager.
 		// So these methods should only be hit if user is using PlatformTransactionManager directly. Spring supports this,
 		// but due to the lambda-based nature of our transactions, we cannot.
-<<<<<<< HEAD
-		throw new IllegalStateException(
-				"Direct programmatic use of the Couchbase PlatformTransactionManager is not supported");
-=======
 		throw new UnsupportedOperationException("Direct programmatic use of the Couchbase PlatformTransactionManager is not supported");
->>>>>>> 4624a595
 	}
 
 	@Override
 	public void commit(TransactionStatus ignored) throws TransactionException {
-<<<<<<< HEAD
-		throw new IllegalStateException(
-				"Direct programmatic use of the Couchbase PlatformTransactionManager is not supported");
-=======
 		throw new UnsupportedOperationException("Direct programmatic use of the Couchbase PlatformTransactionManager is not supported");
->>>>>>> 4624a595
 	}
 
 	@Override
 	public void rollback(TransactionStatus ignored) throws TransactionException {
-<<<<<<< HEAD
-		throw new IllegalStateException(
-				"Direct programmatic use of the Couchbase PlatformTransactionManager is not supported");
-=======
 		throw new UnsupportedOperationException("Direct programmatic use of the Couchbase PlatformTransactionManager is not supported");
->>>>>>> 4624a595
 	}
 }