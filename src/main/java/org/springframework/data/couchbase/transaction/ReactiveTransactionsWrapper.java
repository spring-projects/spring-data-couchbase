--- conflicted
+++ resolved
@@ -26,17 +26,6 @@
 	public Mono<TransactionResult> run(Function<ReactiveTransactionAttemptContext, Mono<?>> transactionLogic,
 			TransactionOptions perConfig) {
 		Function<ReactiveTransactionAttemptContext, Mono<?>> newTransactionLogic = (ctx) -> {
-<<<<<<< HEAD
-			ReactiveCouchbaseResourceHolder resourceHolder = reactiveCouchbaseClientFactory.getResources(
-					TransactionOptions.transactionOptions(), AttemptContextReactiveAccessor.getCore(ctx));
-			// todo gp let's DRY any TransactionSynchronizationManager code
-			Mono<TransactionSynchronizationManager> sync = TransactionContextManager.currentContext()
-					.map(TransactionSynchronizationManager::new).flatMap(synchronizationManager -> {
-						synchronizationManager.bindResource(reactiveCouchbaseClientFactory.getCluster(), resourceHolder);
-						prepareSynchronization(synchronizationManager, null, new CouchbaseTransactionDefinition());
-						return transactionLogic.apply(ctx) // <---- execute the transaction
-								.thenReturn(ctx).then(Mono.just(synchronizationManager));
-=======
 
 			return transactionLogic.apply(ctx)
 
@@ -45,7 +34,6 @@
 						ReactiveCouchbaseResourceHolder resourceHolder = reactiveCouchbaseClientFactory.getResourceHolder(
 								TransactionOptions.transactionOptions(), AttemptContextReactiveAccessor.getCore(ctx));
 						return reactiveContext.put(ReactiveCouchbaseResourceHolder.class, resourceHolder);
->>>>>>> 7935a9f8
 					});
 		};
 
