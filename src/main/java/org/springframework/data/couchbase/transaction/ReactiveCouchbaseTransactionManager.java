/*
 * Copyright 2019-2021 the original author or authors.
 *
 * Licensed under the Apache License, Version 2.0 (the "License");
 * you may not use this file except in compliance with the License.
 * You may obtain a copy of the License at
 *
 *      https://www.apache.org/licenses/LICENSE-2.0
 *
 * Unless required by applicable law or agreed to in writing, software
 * distributed under the License is distributed on an "AS IS" BASIS,
 * WITHOUT WARRANTIES OR CONDITIONS OF ANY KIND, either express or implied.
 * See the License for the specific language governing permissions and
 * limitations under the License.
 */
package org.springframework.data.couchbase.transaction;

import com.couchbase.client.java.transactions.config.TransactionOptions;
import reactor.core.publisher.Mono;

import org.springframework.beans.factory.InitializingBean;
import org.springframework.data.couchbase.CouchbaseClientFactory;
import org.springframework.data.couchbase.ReactiveCouchbaseClientFactory;
import org.springframework.lang.Nullable;
import org.springframework.transaction.TransactionDefinition;
import org.springframework.transaction.TransactionException;
import org.springframework.transaction.TransactionSystemException;
import org.springframework.transaction.reactive.AbstractReactiveTransactionManager;
import org.springframework.transaction.reactive.GenericReactiveTransaction;
import org.springframework.transaction.reactive.TransactionSynchronizationManager;
import org.springframework.transaction.support.SmartTransactionObject;
import org.springframework.util.Assert;
import org.springframework.util.ClassUtils;

import com.couchbase.client.core.error.CouchbaseException;
import com.couchbase.client.core.transaction.CoreTransactionAttemptContext;
import com.couchbase.client.java.transactions.Transactions;

/**
 * A {@link org.springframework.transaction.ReactiveTransactionManager} implementation that manages
 * {@link CoreTransactionAttemptContext} based transactions for a single {@link CouchbaseClientFactory}.
 * <p />
 * Binds a {@link CoreTransactionAttemptContext} from the specified {@link CouchbaseClientFactory} to the subscriber
 * {@link reactor.util.context.Context}.
 * <p />
 * {@link org.springframework.transaction.TransactionDefinition#isReadOnly() Readonly} transactions operate on a
 * {@link CoreTransactionAttemptContext} and enable causal consistency, and also
 * {@link CoreTransactionAttemptContext#startTransaction() start},
 * {@link CoreTransactionAttemptContext#commitTransaction() commit} or
 * {@link CoreTransactionAttemptContext#abortTransaction() abort} a transaction.
 * <p />
 * Application code is required to retrieve the {link com.xxxxxxx.reactivestreams.client.MongoDatabase} via {link
 * org.springframework.data.xxxxxxx.ReactiveMongoDatabaseUtils#getDatabase(CouchbaseClientFactory)} instead of a
 * standard {@link org.springframework.data.couchbase.CouchbaseClientFactory#getCluster()} call. Spring classes such as
 * {@link org.springframework.data.couchbase.core.ReactiveCouchbaseTemplate} use this strategy implicitly.
 * <p />
 * By default failure of a {@literal commit} operation raises a {@link TransactionSystemException}. You can override
 * {@link #doCommit(TransactionSynchronizationManager, ReactiveCouchbaseTransactionObject)} to implement the
 * <a href="https://docs.xxxxxxx.com/manual/core/transactions/#retry-commit-operation">Retry Commit Operation</a>
 * behavior as outlined in the XxxxxxXX reference manual.
 *
 * @author Christoph Strobl
 * @author Mark Paluch
 * @since 2.2
 * @see <a href="https://www.xxxxxxx.com/transactions">XxxxxxXX Transaction Documentation</a> see
 *      ReactiveMongoDatabaseUtils#getDatabase(CouchbaseClientFactory, SessionSynchronization)
 */
public class ReactiveCouchbaseTransactionManager extends AbstractReactiveTransactionManager
		implements InitializingBean {

	private @Nullable ReactiveCouchbaseClientFactory databaseFactory; // (why) does this need to be reactive?
	private @Nullable Transactions transactions;

	/**
	 * Create a new {@link ReactiveCouchbaseTransactionManager} for bean-style usage.
	 * <p />
	 * <strong>Note:</strong>The {@link org.springframework.data.couchbase.CouchbaseClientFactory db factory} has to be
	 * {@link #setDatabaseFactory(ReactiveCouchbaseClientFactory)} set} before using the instance. Use this constructor to
	 * prepare a {@link ReactiveCouchbaseTransactionManager} via a {@link org.springframework.beans.factory.BeanFactory}.
	 * <p />
	 * Optionally it is possible to set default {@link TransactionQueryOptions transaction options} defining {link
	 * com.xxxxxxx.ReadConcern} and {link com.xxxxxxx.WriteConcern}.
	 *
	 * @see #setDatabaseFactory(ReactiveCouchbaseClientFactory)
	 */
	public ReactiveCouchbaseTransactionManager() {}

	/**
	 * Create a new {@link ReactiveCouchbaseTransactionManager} obtaining sessions from the given
	 * {@link CouchbaseClientFactory} applying the given {@link TransactionQueryOptions options}, if present, when
	 * starting a new transaction.
	 *
	 * @param databaseFactory must not be {@literal null}.
	 */
	public ReactiveCouchbaseTransactionManager(ReactiveCouchbaseClientFactory databaseFactory) {
		Assert.notNull(databaseFactory, "DatabaseFactory must not be null!");
		this.databaseFactory = databaseFactory; // should be a clone? TransactionSynchronizationManager binds objs to it
		System.err.println("ReactiveCouchbaseTransactionManager : created");
	}
<<<<<<< HEAD
=======

	public ReactiveCouchbaseTransactionManager(ReactiveCouchbaseClientFactory databaseFactory,
											   @Nullable Transactions transactions) {
		Assert.notNull(databaseFactory, "DatabaseFactory must not be null!");
		this.databaseFactory = databaseFactory; // databaseFactory; // should be a clone? TransactionSynchronizationManager
		// binds objs to it
		this.transactions = transactions;
		System.err.println("ReactiveCouchbaseTransactionManager : created Transactions: " + transactions);
	}
>>>>>>> 2458ac77

	/*
	 * (non-Javadoc)
	 * @see org.springframework.transaction.reactive.AbstractReactiveTransactionManager#doGetTransaction(org.springframework.transaction.reactive.TransactionSynchronizationManager)
	 */
	@Override
	protected Object doGetTransaction(TransactionSynchronizationManager synchronizationManager)
			throws TransactionException {
		// creation of a new ReactiveCouchbaseTransactionObject (i.e. transaction).
		// with an attempt to get the resourceHolder from the synchronizationManager
		ReactiveCouchbaseResourceHolder resourceHolder = (ReactiveCouchbaseResourceHolder) synchronizationManager
<<<<<<< HEAD
				.getResource(getRequiredDatabaseFactory().getBlockingCluster());
=======
				.getResource(getRequiredDatabaseFactory().getCluster().block());
		// TODO ACR from couchbase
		// resourceHolder.getSession().setAttemptContextReactive(null);
>>>>>>> 2458ac77
		return new ReactiveCouchbaseTransactionObject(resourceHolder);
	}

	/*
	 * (non-Javadoc)
	 * @see org.springframework.transaction.reactive.AbstractReactiveTransactionManager#isExistingTransaction(java.lang.Object)
	 */
	@Override
	protected boolean isExistingTransaction(Object transaction) throws TransactionException {
		return extractCouchbaseTransaction(transaction).hasResourceHolder();
	}

	/**
	 * doBegin() attaches the atr from the transactionOperator in the transactionDefinition to the transaction (via
	 * resourceHolder -> Clientsession) (non-Javadoc)
	 *
	 * @see org.springframework.transaction.reactive.AbstractReactiveTransactionManager#doBegin(org.springframework.transaction.reactive.TransactionSynchronizationManager,
	 *      java.lang.Object, org.springframework.transaction.TransactionDefinition)
	 */
	@Override
	protected Mono<Void> doBegin(TransactionSynchronizationManager synchronizationManager, Object transaction,
								 TransactionDefinition definition) throws TransactionException {

		return Mono.defer(() -> {

			ReactiveCouchbaseTransactionObject couchbaseTransactionObject = extractCouchbaseTransaction(transaction);
			// TODO mr - why aren't we creating the AttemptContext here in the client session in the resourceholder?
			Mono<ReactiveCouchbaseResourceHolder> holder = newResourceHolder(definition,
					TransactionOptions.transactionOptions());
			return holder.doOnNext(resourceHolder -> {
<<<<<<< HEAD
				couchbaseTransactionObject.setResourceHolder(resourceHolder);
				if (logger.isDebugEnabled()) {
					logger.debug(
							String.format("About to start transaction for session %s.", debugString(resourceHolder.getCore())));
				}
			}).doOnNext(resourceHolder -> {
				couchbaseTransactionObject.startTransaction();
				if (logger.isDebugEnabled()) {
					logger.debug(String.format("Started transaction for session %s.", debugString(resourceHolder.getCore())));
				}
			})//
=======
						couchbaseTransactionObject.setResourceHolder(resourceHolder);

						if (logger.isDebugEnabled()) {
							logger.debug(
									String.format("About to start transaction for session %s.", debugString(resourceHolder.getCore())));
						}

					}).doOnNext(resourceHolder -> {

						couchbaseTransactionObject.startTransaction();

						if (logger.isDebugEnabled()) {
							logger.debug(String.format("Started transaction for session %s.", debugString(resourceHolder.getCore())));
						}

					})//
>>>>>>> 2458ac77
					.onErrorMap(ex -> new TransactionSystemException(
							String.format("Could not start Couchbase transaction for session %s.",
									debugString(couchbaseTransactionObject.getCore())),
							ex))
					.doOnSuccess(resourceHolder -> {
						System.err.println("ReactiveCouchbaseTransactionManager: " + this);
						System.err.println(
								"bindResource: " + getRequiredDatabaseFactory().getCluster().block() + " value: " + resourceHolder);
						synchronizationManager.bindResource(getRequiredDatabaseFactory().getCluster().block(), resourceHolder);
					}).then();
		});
	}

	/*
	 * (non-Javadoc)
	 * @see org.springframework.transaction.reactive.AbstractReactiveTransactionManager#doSuspend(org.springframework.transaction.reactive.TransactionSynchronizationManager, java.lang.Object)
	 */
	@Override
	protected Mono<Object> doSuspend(TransactionSynchronizationManager synchronizationManager, Object transaction)
			throws TransactionException {

		return Mono.fromSupplier(() -> {

			ReactiveCouchbaseTransactionObject mongoTransactionObject = extractCouchbaseTransaction(transaction);
			mongoTransactionObject.setResourceHolder(null);

			return synchronizationManager.unbindResource(getRequiredDatabaseFactory());
		});
	}

	/*
	 * (non-Javadoc)
	 * @see org.springframework.transaction.reactive.AbstractReactiveTransactionManager#doResume(org.springframework.transaction.reactive.TransactionSynchronizationManager, java.lang.Object, java.lang.Object)
	 */
	@Override
	protected Mono<Void> doResume(TransactionSynchronizationManager synchronizationManager, @Nullable Object transaction,
								  Object suspendedResources) {
		return Mono
				.fromRunnable(() -> synchronizationManager.bindResource(getRequiredDatabaseFactory(), suspendedResources));
	}

	/*
	 * (non-Javadoc)
	 * @see org.springframework.transaction.reactive.AbstractReactiveTransactionManager#doCommit(org.springframework.transaction.reactive.TransactionSynchronizationManager, org.springframework.transaction.reactive.GenericReactiveTransaction)
	 */
	@Override
	protected final Mono<Void> doCommit(TransactionSynchronizationManager synchronizationManager,
										GenericReactiveTransaction status) throws TransactionException {
		return Mono.defer(() -> {

			ReactiveCouchbaseTransactionObject couchbaseTransactionObject = extractCouchbaseTransaction(status);

			if (logger.isDebugEnabled()) {
				logger.debug(String.format("About to doCommit transaction for session %s.",
						debugString(couchbaseTransactionObject.getCore())));
			}

			return doCommit(synchronizationManager, couchbaseTransactionObject).onErrorMap(ex -> {
				return new TransactionSystemException(String.format("Could not commit Couchbase transaction for session %s.",
						debugString(couchbaseTransactionObject.getCore())), ex);
			});
		});
	}

	/**
	 * Customization hook to perform an actual commit of the given transaction.<br />
	 * If a commit operation encounters an error, the XxxxxxXX driver throws a {@link CouchbaseException} holding
	 * {@literal error labels}. <br />
	 * By default those labels are ignored, nevertheless one might check for {@link CouchbaseException transient commit
	 * errors labels} and retry the the commit.
	 *
	 * @param synchronizationManager reactive synchronization manager.
	 * @param transactionObject never {@literal null}.
	 */
	protected Mono<Void> doCommit(TransactionSynchronizationManager synchronizationManager,
								  ReactiveCouchbaseTransactionObject transactionObject) {
		return transactionObject.commitTransaction();
	}

	/*
	 * (non-Javadoc)
	 * @see org.springframework.transaction.reactive.AbstractReactiveTransactionManager#doRollback(org.springframework.transaction.reactive.TransactionSynchronizationManager, org.springframework.transaction.reactive.GenericReactiveTransaction)
	 */
	@Override
	protected Mono<Void> doRollback(TransactionSynchronizationManager synchronizationManager,
									GenericReactiveTransaction status) {

		return Mono.defer(() -> {

			ReactiveCouchbaseTransactionObject couchbaseTransactionObject = extractCouchbaseTransaction(status);

			if (logger.isDebugEnabled()) {
				logger.debug(String.format("About to abort transaction for session %s.",
						debugString(couchbaseTransactionObject.getCore())));
			}

			return couchbaseTransactionObject.abortTransaction().onErrorResume(CouchbaseException.class, ex -> {
				return Mono.error(new TransactionSystemException(String.format("Could not abort transaction for session %s.",
						debugString(couchbaseTransactionObject.getCore())), ex));
			});
		});
	}

	/*
	 * (non-Javadoc)
	 * @see org.springframework.transaction.reactive.AbstractReactiveTransactionManager#doSetRollbackOnly(org.springframework.transaction.reactive.TransactionSynchronizationManager, org.springframework.transaction.reactive.GenericReactiveTransaction)
	 */
	@Override
	protected Mono<Void> doSetRollbackOnly(TransactionSynchronizationManager synchronizationManager,
										   GenericReactiveTransaction status) throws TransactionException {

		return Mono.fromRunnable(() -> {
			ReactiveCouchbaseTransactionObject transactionObject = extractCouchbaseTransaction(status);
			transactionObject.getRequiredResourceHolder().setRollbackOnly();
		});
	}

	/*
	 * (non-Javadoc)
	 * @see org.springframework.transaction.reactive.AbstractReactiveTransactionManager#doCleanupAfterCompletion(org.springframework.transaction.reactive.TransactionSynchronizationManager, java.lang.Object)
	 */
	@Override
	protected Mono<Void> doCleanupAfterCompletion(TransactionSynchronizationManager synchronizationManager,
												  Object transaction) {

		Assert.isInstanceOf(ReactiveCouchbaseTransactionObject.class, transaction,
				() -> String.format("Expected to find a %s but it turned out to be %s.",
						ReactiveCouchbaseTransactionObject.class, transaction.getClass()));

		return Mono.fromRunnable(() -> {
			ReactiveCouchbaseTransactionObject couchbaseTransactionObject = (ReactiveCouchbaseTransactionObject) transaction;

			// Remove the connection holder from the thread.
			synchronizationManager.unbindResource(getRequiredDatabaseFactory().getCluster().block());
			couchbaseTransactionObject.getRequiredResourceHolder().clear();

			if (logger.isDebugEnabled()) {
				logger.debug(String.format("About to release Session %s after transaction.",
						debugString(couchbaseTransactionObject.getCore())));
			}

			couchbaseTransactionObject.closeSession();
		});
	}

	/**
	 * Set the {@link CouchbaseClientFactory} that this instance should manage transactions for.
	 *
	 * @param databaseFactory must not be {@literal null}.
	 */
	public void setDatabaseFactory(ReactiveCouchbaseClientFactory databaseFactory) {

		Assert.notNull(databaseFactory, "DatabaseFactory must not be null!");
		this.databaseFactory = databaseFactory;
	}

	/**
	 * Get the {@link CouchbaseClientFactory} that this instance manages transactions for.
	 *
	 * @return can be {@literal null}.
	 */
	@Nullable
	public ReactiveCouchbaseClientFactory getDatabaseFactory() {
		return databaseFactory;
	}

	/*
	 * (non-Javadoc)
	 * @see org.springframework.beans.factory.InitializingBean#afterPropertiesSet()
	 */
	@Override
	public void afterPropertiesSet() {
		getRequiredDatabaseFactory();
	}

	private Mono<ReactiveCouchbaseResourceHolder> newResourceHolder(TransactionDefinition definition,
<<<<<<< HEAD
			TransactionOptions options) {
=======
																	TransactionOptions options) {
>>>>>>> 2458ac77

		ReactiveCouchbaseClientFactory dbFactory = getRequiredDatabaseFactory();
		// TODO MSR : config should be derived from config that was used for `transactions`
		Mono<ReactiveCouchbaseResourceHolder> sess = Mono.just(dbFactory.getTransactionResources(options, null));
		return sess;
	}

	/**
	 * @throws IllegalStateException if {@link #databaseFactory} is {@literal null}.
	 */
	private ReactiveCouchbaseClientFactory getRequiredDatabaseFactory() {
		Assert.state(databaseFactory != null,
				"ReactiveCouchbaseTransactionManager operates upon a CouchbaseClientFactory. Did you forget to provide one? It's required.");
		return databaseFactory;
	}

	private static ReactiveCouchbaseTransactionObject extractCouchbaseTransaction(Object transaction) {

		Assert.isInstanceOf(ReactiveCouchbaseTransactionObject.class, transaction,
				() -> String.format("Expected to find a %s but it turned out to be %s.",
						ReactiveCouchbaseTransactionObject.class, transaction.getClass()));

		return (ReactiveCouchbaseTransactionObject) transaction;
	}

	private static ReactiveCouchbaseTransactionObject extractCouchbaseTransaction(GenericReactiveTransaction status) {

		Assert.isInstanceOf(ReactiveCouchbaseTransactionObject.class, status.getTransaction(),
				() -> String.format("Expected to find a %s but it turned out to be %s.",
						ReactiveCouchbaseTransactionObject.class, status.getTransaction().getClass()));

		return (ReactiveCouchbaseTransactionObject) status.getTransaction();
	}

	private static String debugString(@Nullable CoreTransactionAttemptContext session) {

		if (session == null) {
			return "null";
		}

		String debugString = String.format("[%s@%s ", ClassUtils.getShortName(session.getClass()),
				Integer.toHexString(session.hashCode()));

		try {
			debugString += String.format("core=%s", session);
		} catch (RuntimeException e) {
			debugString += String.format("error = %s", e.getMessage());
		}

		debugString += "]";

		return debugString;
	}

	/**
	 * Couchbase specific transaction object, representing a {@link ReactiveCouchbaseResourceHolder}. Used as transaction
	 * object by {@link ReactiveCouchbaseTransactionManager}.
	 *
	 * @author Christoph Strobl
	 * @author Mark Paluch
	 * @since 2.2
	 * @see ReactiveCouchbaseResourceHolder
	 */
	protected static class ReactiveCouchbaseTransactionObject implements SmartTransactionObject {

		public @Nullable ReactiveCouchbaseResourceHolder resourceHolder;

		ReactiveCouchbaseTransactionObject(@Nullable ReactiveCouchbaseResourceHolder resourceHolder) {
			this.resourceHolder = resourceHolder;
		}

		/**
		 * Set the {@link ReactiveCouchbaseResourceHolder}.
		 *
		 * @param resourceHolder can be {@literal null}.
		 */
		void setResourceHolder(@Nullable ReactiveCouchbaseResourceHolder resourceHolder) {
			this.resourceHolder = resourceHolder;
		}

		/**
		 * @return {@literal true} if a {@link ReactiveCouchbaseResourceHolder} is set.
		 */
		final boolean hasResourceHolder() {
			return resourceHolder != null;
		}

		/**
		 * Start a XxxxxxXX transaction optionally given {@link TransactionQueryOptions}. todo gp how to expose
		 * TransactionOptions
<<<<<<< HEAD
		 * 
=======
		 *
>>>>>>> 2458ac77
		 * @param options can be {@literal null}
		 */
		void startTransaction() {

			CoreTransactionAttemptContext core = getRequiredCore();
			// core.startTransaction();
		}

		/**
		 * Commit the transaction.
		 */
		public Mono<Void> commitTransaction() {
			return getRequiredCore().commit();
		}

		/**
		 * Rollback (abort) the transaction.
		 */
		public Mono<Void> abortTransaction() {
			return getRequiredCore().rollback();
		}

		/**
		 * Close a {@link CoreTransactionAttemptContext} without regard to its transactional state.
		 */
		void closeSession() {
			CoreTransactionAttemptContext session = getRequiredCore();
			// if (session.getServerSession() != null && !session.getServerSession().isClosed()) {
			// session.close();
			// }
		}

		@Nullable
		public CoreTransactionAttemptContext getCore() {
			return resourceHolder != null ? resourceHolder.getCore() : null;
		}

		private ReactiveCouchbaseResourceHolder getRequiredResourceHolder() {

			Assert.state(resourceHolder != null, "ReactiveMongoResourceHolder is required but not present. o_O");
			return resourceHolder;
		}

		private CoreTransactionAttemptContext getRequiredCore() {
			CoreTransactionAttemptContext core = getCore();
			Assert.state(core != null, "A CoreTransactionAttemptContext is required but it turned out to be null.");
			return core;
		}

		/*
		 * (non-Javadoc)
		 * @see org.springframework.transaction.support.SmartTransactionObject#isRollbackOnly()
		 */
		@Override
		public boolean isRollbackOnly() {
			return this.resourceHolder != null && this.resourceHolder.isRollbackOnly();
		}

		/*
		 * (non-Javadoc)
		 * @see org.springframework.transaction.support.SmartTransactionObject#flush()
		 */
		@Override
		public void flush() {
			throw new UnsupportedOperationException("flush() not supported");
		}
	}
}<|MERGE_RESOLUTION|>--- conflicted
+++ resolved
@@ -97,8 +97,6 @@
 		this.databaseFactory = databaseFactory; // should be a clone? TransactionSynchronizationManager binds objs to it
 		System.err.println("ReactiveCouchbaseTransactionManager : created");
 	}
-<<<<<<< HEAD
-=======
 
 	public ReactiveCouchbaseTransactionManager(ReactiveCouchbaseClientFactory databaseFactory,
 											   @Nullable Transactions transactions) {
@@ -108,7 +106,6 @@
 		this.transactions = transactions;
 		System.err.println("ReactiveCouchbaseTransactionManager : created Transactions: " + transactions);
 	}
->>>>>>> 2458ac77
 
 	/*
 	 * (non-Javadoc)
@@ -120,13 +117,9 @@
 		// creation of a new ReactiveCouchbaseTransactionObject (i.e. transaction).
 		// with an attempt to get the resourceHolder from the synchronizationManager
 		ReactiveCouchbaseResourceHolder resourceHolder = (ReactiveCouchbaseResourceHolder) synchronizationManager
-<<<<<<< HEAD
-				.getResource(getRequiredDatabaseFactory().getBlockingCluster());
-=======
 				.getResource(getRequiredDatabaseFactory().getCluster().block());
 		// TODO ACR from couchbase
 		// resourceHolder.getSession().setAttemptContextReactive(null);
->>>>>>> 2458ac77
 		return new ReactiveCouchbaseTransactionObject(resourceHolder);
 	}
 
@@ -157,7 +150,6 @@
 			Mono<ReactiveCouchbaseResourceHolder> holder = newResourceHolder(definition,
 					TransactionOptions.transactionOptions());
 			return holder.doOnNext(resourceHolder -> {
-<<<<<<< HEAD
 				couchbaseTransactionObject.setResourceHolder(resourceHolder);
 				if (logger.isDebugEnabled()) {
 					logger.debug(
@@ -169,24 +161,6 @@
 					logger.debug(String.format("Started transaction for session %s.", debugString(resourceHolder.getCore())));
 				}
 			})//
-=======
-						couchbaseTransactionObject.setResourceHolder(resourceHolder);
-
-						if (logger.isDebugEnabled()) {
-							logger.debug(
-									String.format("About to start transaction for session %s.", debugString(resourceHolder.getCore())));
-						}
-
-					}).doOnNext(resourceHolder -> {
-
-						couchbaseTransactionObject.startTransaction();
-
-						if (logger.isDebugEnabled()) {
-							logger.debug(String.format("Started transaction for session %s.", debugString(resourceHolder.getCore())));
-						}
-
-					})//
->>>>>>> 2458ac77
 					.onErrorMap(ex -> new TransactionSystemException(
 							String.format("Could not start Couchbase transaction for session %s.",
 									debugString(couchbaseTransactionObject.getCore())),
@@ -363,11 +337,7 @@
 	}
 
 	private Mono<ReactiveCouchbaseResourceHolder> newResourceHolder(TransactionDefinition definition,
-<<<<<<< HEAD
-			TransactionOptions options) {
-=======
 																	TransactionOptions options) {
->>>>>>> 2458ac77
 
 		ReactiveCouchbaseClientFactory dbFactory = getRequiredDatabaseFactory();
 		// TODO MSR : config should be derived from config that was used for `transactions`
@@ -458,11 +428,7 @@
 		/**
 		 * Start a XxxxxxXX transaction optionally given {@link TransactionQueryOptions}. todo gp how to expose
 		 * TransactionOptions
-<<<<<<< HEAD
-		 * 
-=======
 		 *
->>>>>>> 2458ac77
 		 * @param options can be {@literal null}
 		 */
 		void startTransaction() {
