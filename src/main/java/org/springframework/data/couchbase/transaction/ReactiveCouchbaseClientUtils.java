package org.springframework.data.couchbase.transaction;

import com.couchbase.client.core.transaction.CoreTransactionAttemptContext;
import com.couchbase.client.java.ClusterInterface;
import org.springframework.data.couchbase.ReactiveCouchbaseClientFactory;
import org.springframework.data.couchbase.core.ReactiveCouchbaseTemplate;
import org.springframework.data.couchbase.core.convert.CouchbaseConverter;
import org.springframework.lang.Nullable;
import org.springframework.transaction.NoTransactionException;
import org.springframework.transaction.reactive.ReactiveResourceSynchronization;
import org.springframework.transaction.reactive.TransactionSynchronization;
import org.springframework.transaction.reactive.TransactionSynchronizationManager;
import org.springframework.transaction.support.ResourceHolderSynchronization;
import org.springframework.util.Assert;
import reactor.core.publisher.Mono;
import reactor.util.context.Context;

public class ReactiveCouchbaseClientUtils {

	public static Mono<ReactiveCouchbaseTemplate> getTemplate(ReactiveCouchbaseClientFactory factory,
															  SessionSynchronization sessionSynchronization, CouchbaseConverter converter) {
		return doGetCouchbaseTemplate(null, factory, sessionSynchronization, converter);
	}

<<<<<<< HEAD
	/**
	 * Obtain the {@link MongoDatabase database} with given name form the given {@link ReactiveMongoDatabaseFactory
	 * factory} using {@link SessionSynchronization#ON_ACTUAL_TRANSACTION native session synchronization}. <br />
	 * Registers a {@link MongoSessionSynchronization MongoDB specific transaction synchronization} within the subscriber
	 * {@link Context} if {@link TransactionSynchronizationManager#isSynchronizationActive() synchronization is active}.
	 *
	 * @param dbName the name of the {@link MongoDatabase} to get.
	 * @param factory the {@link ReactiveMongoDatabaseFactory} to get the {@link MongoDatabase} from.
	 * @return the {@link MongoDatabase} that is potentially associated with a transactional {@link ClientSession}.
	 */
	public static Mono<ClusterInterface> getDatabase(String dbName, ReactiveCouchbaseClientFactory factory) {
		return doGetCouchbaseCluster(dbName, factory, SessionSynchronization.ON_ACTUAL_TRANSACTION);
	}

	/**
	 * Obtain the {@link MongoDatabase database} with given name form the given {@link ReactiveMongoDatabaseFactory
	 * factory}. <br />
	 * Registers a {@link MongoSessionSynchronization MongoDB specific transaction synchronization} within the subscriber
	 * {@link Context} if {@link TransactionSynchronizationManager#isSynchronizationActive() synchronization is active}.
	 *
	 * @param dbName the name of the {@link MongoDatabase} to get.
	 * @param factory the {@link ReactiveMongoDatabaseFactory} to get the {@link MongoDatabase} from.
	 * @param sessionSynchronization the synchronization to use. Must not be {@literal null}.
	 * @return the {@link MongoDatabase} that is potentially associated with a transactional {@link ClientSession}.
	 */
	public static Mono<ClusterInterface> getCluster(String dbName, ReactiveCouchbaseClientFactory factory,
													SessionSynchronization sessionSynchronization) {
		return doGetCouchbaseCluster(dbName, factory, sessionSynchronization);
	}

	private static Mono<ClusterInterface> doGetCouchbaseCluster(@Nullable String dbName,
																ReactiveCouchbaseClientFactory factory, SessionSynchronization sessionSynchronization) {

		Assert.notNull(factory, "DatabaseFactory must not be null!");

		if (sessionSynchronization == SessionSynchronization.NEVER) {
			return getCouchbaseClusterOrDefault(dbName, factory);
		}

		return TransactionSynchronizationManager.forCurrentTransaction()
				.filter(TransactionSynchronizationManager::isSynchronizationActive) //
				.flatMap(synchronizationManager -> {

					return doGetSession(synchronizationManager, factory, sessionSynchronization) //
							.flatMap(it -> getCouchbaseClusterOrDefault(dbName, factory.withResources(it)));
				}) //
				.onErrorResume(NoTransactionException.class, e -> getCouchbaseClusterOrDefault(dbName, factory)) // hitting this
				.switchIfEmpty(getCouchbaseClusterOrDefault(dbName, factory));
	}

=======
>>>>>>> 5633181c
	private static Mono<ReactiveCouchbaseTemplate> doGetCouchbaseTemplate(@Nullable String dbName,
																		  ReactiveCouchbaseClientFactory factory, SessionSynchronization sessionSynchronization,
																		  CouchbaseConverter converter) {

		Assert.notNull(factory, "DatabaseFactory must not be null!");

		if (sessionSynchronization == SessionSynchronization.NEVER) {
			return getCouchbaseTemplateOrDefault(dbName, factory, converter);
		}

		return TransactionSynchronizationManager.forCurrentTransaction()
				.filter(TransactionSynchronizationManager::isSynchronizationActive) //
				.flatMap(synchronizationManager -> {
					return doGetSession(synchronizationManager, factory, sessionSynchronization) //
							.flatMap(it -> getCouchbaseTemplateOrDefault(dbName, factory.withResources(it), converter)); // rx TxMgr
				}) //
				.onErrorResume(NoTransactionException.class,
						e -> { return getCouchbaseTemplateOrDefault(dbName,
								getNonReactiveSession(factory) != null ? factory.withResources(getNonReactiveSession(factory)) : factory,
								converter);}) // blocking TxMgr
				.switchIfEmpty(getCouchbaseTemplateOrDefault(dbName, factory, converter));
	}

	private static ReactiveCouchbaseResourceHolder getNonReactiveSession(ReactiveCouchbaseClientFactory factory) {
		ReactiveCouchbaseResourceHolder h = ((ReactiveCouchbaseResourceHolder) org.springframework.transaction.support.TransactionSynchronizationManager
				.getResource(factory.getCluster()));
		if( h == null){  // no longer used
			h = ((ReactiveCouchbaseResourceHolder) org.springframework.transaction.support.TransactionSynchronizationManager
					.getResource(factory));// MN's CouchbaseTransactionManager
		}
		return h;
	}

	// TODO mr - unnecessary?
	private static Mono<ClusterInterface> getCouchbaseClusterOrDefault(@Nullable String dbName,
																	   ReactiveCouchbaseClientFactory factory) {
		return Mono.just(factory.getCluster());
	}

	private static Mono<ReactiveCouchbaseTemplate> getCouchbaseTemplateOrDefault(@Nullable String dbName,
																				 ReactiveCouchbaseClientFactory factory, CouchbaseConverter converter) {
		return Mono.just(new ReactiveCouchbaseTemplate(factory, converter));
	}

	private static Mono<ReactiveCouchbaseResourceHolder> doGetSession(TransactionSynchronizationManager synchronizationManager,
																	  ReactiveCouchbaseClientFactory dbFactory, SessionSynchronization sessionSynchronization) {

		final ReactiveCouchbaseResourceHolder registeredHolder = (ReactiveCouchbaseResourceHolder) synchronizationManager
				.getResource(dbFactory.getCluster()); // make sure this wasn't saved under the wrong key!!!

		// check for native MongoDB transaction
		if (registeredHolder != null
				&& (registeredHolder.hasCore() || registeredHolder.isSynchronizedWithTransaction())) {
			System.err.println("doGetSession: got: "+registeredHolder.getCore());
			// TODO msr - mabye don't create a session unless it has an atr?
			//return registeredHolder.hasCore() ? Mono.just(registeredHolder)
			//		: createClientSession(dbFactory).map( core -> { registeredHolder.setCore(core); return registeredHolder;});
			return Mono.just(registeredHolder);
		}

		if (SessionSynchronization.ON_ACTUAL_TRANSACTION.equals(sessionSynchronization)) {
			System.err.println("doGetSession: ON_ACTUAL_TRANSACTION -> empty()");
			return Mono.empty();
		}

		System.err.println("doGetSession: createClientSession()");

		// init a non native MongoDB transaction by registering a MongoSessionSynchronization
		// todo gp but this always returns null - does this code get executed anywhere?
		return createClientSession(dbFactory).map(session -> {

			ReactiveCouchbaseResourceHolder newHolder = new ReactiveCouchbaseResourceHolder(session);
			//newHolder.getRequiredCore().startTransaction();
			System.err.println(" need to call startTransaction() ");

			synchronizationManager
					.registerSynchronization(new CouchbaseSessionSynchronization(synchronizationManager, newHolder, dbFactory));
			newHolder.setSynchronizedWithTransaction(true);
			synchronizationManager.bindResource(dbFactory, newHolder);

			return newHolder;
		});
	}

	private static Mono<CoreTransactionAttemptContext> createClientSession(ReactiveCouchbaseClientFactory dbFactory) {
		return null; // ?? dbFactory.getCore(TransactionOptions.transactionOptions());
	}

	/**
	 * MongoDB specific {@link ResourceHolderSynchronization} for resource cleanup at the end of a transaction when
	 * participating in a non-native MongoDB transaction, such as a R2CBC transaction.
	 *
	 * @author Mark Paluch
	 * @since 2.2
	 */
	private static class CouchbaseSessionSynchronization
			extends ReactiveResourceSynchronization<ReactiveCouchbaseResourceHolder, Object> {

		private final ReactiveCouchbaseResourceHolder resourceHolder;

		CouchbaseSessionSynchronization(TransactionSynchronizationManager synchronizationManager,
										ReactiveCouchbaseResourceHolder resourceHolder, ReactiveCouchbaseClientFactory dbFactory) {

			super(resourceHolder, dbFactory, synchronizationManager);
			this.resourceHolder = resourceHolder;
		}

		/*
		 * (non-Javadoc)
		 * @see org.springframework.transaction.reactive.ReactiveResourceSynchronization#shouldReleaseBeforeCompletion()
		 */
		@Override
		protected boolean shouldReleaseBeforeCompletion() {
			return false;
		}

		/*
		 * (non-Javadoc)
		 * @see org.springframework.transaction.reactive.ReactiveResourceSynchronization#processResourceAfterCommit(java.lang.Object)
		 */
		@Override
		protected Mono<Void> processResourceAfterCommit(ReactiveCouchbaseResourceHolder resourceHolder) {

			if (isTransactionActive(resourceHolder)) {
				return Mono.from(resourceHolder.getCore().commit());
			}

			return Mono.empty();
		}

		/*
		 * (non-Javadoc)
		 * @see org.springframework.transaction.reactive.ReactiveResourceSynchronization#afterCompletion(int)
		 */
		@Override
		public Mono<Void> afterCompletion(int status) {

			return Mono.defer(() -> {

				if (status == TransactionSynchronization.STATUS_ROLLED_BACK && isTransactionActive(this.resourceHolder)) {

					return Mono.from(resourceHolder.getCore().rollback()) //
							.then(super.afterCompletion(status));
				}

				return super.afterCompletion(status);
			});
		}

		/*
		 * (non-Javadoc)
		 * @see org.springframework.transaction.reactive.ReactiveResourceSynchronization#releaseResource(java.lang.Object, java.lang.Object)
		 */
		@Override
		protected Mono<Void> releaseResource(ReactiveCouchbaseResourceHolder resourceHolder, Object resourceKey) {

			return Mono.fromRunnable(() -> {
				//if (resourceHolder.hasActiveSession()) {
				//	resourceHolder.getRequiredSession().close();
				//}
			});
		}

		private boolean isTransactionActive(ReactiveCouchbaseResourceHolder resourceHolder) {

			if (!resourceHolder.hasCore()) {
				return false;
			}

			return resourceHolder.getRequiredCore() != null;
		}
	}
}<|MERGE_RESOLUTION|>--- conflicted
+++ resolved
@@ -22,59 +22,6 @@
 		return doGetCouchbaseTemplate(null, factory, sessionSynchronization, converter);
 	}
 
-<<<<<<< HEAD
-	/**
-	 * Obtain the {@link MongoDatabase database} with given name form the given {@link ReactiveMongoDatabaseFactory
-	 * factory} using {@link SessionSynchronization#ON_ACTUAL_TRANSACTION native session synchronization}. <br />
-	 * Registers a {@link MongoSessionSynchronization MongoDB specific transaction synchronization} within the subscriber
-	 * {@link Context} if {@link TransactionSynchronizationManager#isSynchronizationActive() synchronization is active}.
-	 *
-	 * @param dbName the name of the {@link MongoDatabase} to get.
-	 * @param factory the {@link ReactiveMongoDatabaseFactory} to get the {@link MongoDatabase} from.
-	 * @return the {@link MongoDatabase} that is potentially associated with a transactional {@link ClientSession}.
-	 */
-	public static Mono<ClusterInterface> getDatabase(String dbName, ReactiveCouchbaseClientFactory factory) {
-		return doGetCouchbaseCluster(dbName, factory, SessionSynchronization.ON_ACTUAL_TRANSACTION);
-	}
-
-	/**
-	 * Obtain the {@link MongoDatabase database} with given name form the given {@link ReactiveMongoDatabaseFactory
-	 * factory}. <br />
-	 * Registers a {@link MongoSessionSynchronization MongoDB specific transaction synchronization} within the subscriber
-	 * {@link Context} if {@link TransactionSynchronizationManager#isSynchronizationActive() synchronization is active}.
-	 *
-	 * @param dbName the name of the {@link MongoDatabase} to get.
-	 * @param factory the {@link ReactiveMongoDatabaseFactory} to get the {@link MongoDatabase} from.
-	 * @param sessionSynchronization the synchronization to use. Must not be {@literal null}.
-	 * @return the {@link MongoDatabase} that is potentially associated with a transactional {@link ClientSession}.
-	 */
-	public static Mono<ClusterInterface> getCluster(String dbName, ReactiveCouchbaseClientFactory factory,
-													SessionSynchronization sessionSynchronization) {
-		return doGetCouchbaseCluster(dbName, factory, sessionSynchronization);
-	}
-
-	private static Mono<ClusterInterface> doGetCouchbaseCluster(@Nullable String dbName,
-																ReactiveCouchbaseClientFactory factory, SessionSynchronization sessionSynchronization) {
-
-		Assert.notNull(factory, "DatabaseFactory must not be null!");
-
-		if (sessionSynchronization == SessionSynchronization.NEVER) {
-			return getCouchbaseClusterOrDefault(dbName, factory);
-		}
-
-		return TransactionSynchronizationManager.forCurrentTransaction()
-				.filter(TransactionSynchronizationManager::isSynchronizationActive) //
-				.flatMap(synchronizationManager -> {
-
-					return doGetSession(synchronizationManager, factory, sessionSynchronization) //
-							.flatMap(it -> getCouchbaseClusterOrDefault(dbName, factory.withResources(it)));
-				}) //
-				.onErrorResume(NoTransactionException.class, e -> getCouchbaseClusterOrDefault(dbName, factory)) // hitting this
-				.switchIfEmpty(getCouchbaseClusterOrDefault(dbName, factory));
-	}
-
-=======
->>>>>>> 5633181c
 	private static Mono<ReactiveCouchbaseTemplate> doGetCouchbaseTemplate(@Nullable String dbName,
 																		  ReactiveCouchbaseClientFactory factory, SessionSynchronization sessionSynchronization,
 																		  CouchbaseConverter converter) {
