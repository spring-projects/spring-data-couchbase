package org.springframework.data.couchbase.transaction;

import com.couchbase.client.core.transaction.CoreTransactionAttemptContext;
import com.couchbase.client.java.ClusterInterface;
import com.couchbase.client.java.transactions.config.TransactionOptions;
import org.springframework.data.couchbase.ReactiveCouchbaseClientFactory;
import org.springframework.data.couchbase.core.ReactiveCouchbaseTemplate;
import org.springframework.data.couchbase.core.convert.CouchbaseConverter;
import org.springframework.lang.Nullable;
import org.springframework.transaction.NoTransactionException;
import org.springframework.transaction.reactive.ReactiveResourceSynchronization;
import org.springframework.transaction.reactive.TransactionSynchronization;
import org.springframework.transaction.reactive.TransactionSynchronizationManager;
import org.springframework.transaction.support.ResourceHolderSynchronization;
import org.springframework.util.Assert;
import org.springframework.util.StringUtils;
import reactor.core.publisher.Mono;
import reactor.util.context.Context;

public class ReactiveCouchbaseClientUtils {

	/**
	 * Check if the {@link ReactiveMongoDatabaseFactory} is actually bound to a
	 * {@link com.mongodb.reactivestreams.client.ClientSession} that has an active transaction, or if a
	 * {@link org.springframework.transaction.reactive.TransactionSynchronization} has been registered for the
	 * {@link ReactiveMongoDatabaseFactory resource} and if the associated
	 * {@link com.mongodb.reactivestreams.client.ClientSession} has an
	 * {@link com.mongodb.reactivestreams.client.ClientSession#hasActiveTransaction() active transaction}.
	 *
	 * @param databaseFactory the resource to check transactions for. Must not be {@literal null}.
	 * @return a {@link Mono} emitting {@literal true} if the factory has an ongoing transaction.
	 */
	public static Mono<Boolean> isTransactionActive(ReactiveCouchbaseClientFactory databaseFactory) {

		if (databaseFactory.isTransactionActive()) {
			return Mono.just(true);
		}

		return TransactionSynchronizationManager.forCurrentTransaction() //
				.map(it -> {

					ReactiveCouchbaseResourceHolder holder = (ReactiveCouchbaseResourceHolder) it.getResource(databaseFactory);
					return holder != null && holder.hasActiveTransaction();
				}) //
				.onErrorResume(NoTransactionException.class, e -> Mono.just(false));
	}

	/**
	 * Obtain the default {@link MongoDatabase database} form the given {@link ReactiveMongoDatabaseFactory factory} using
	 * {@link SessionSynchronization#ON_ACTUAL_TRANSACTION native session synchronization}. <br />
	 * Registers a {@link MongoSessionSynchronization MongoDB specific transaction synchronization} within the subscriber
	 * {@link Context} if {@link TransactionSynchronizationManager#isSynchronizationActive() synchronization is active}.
	 *
	 * @param factory the {@link ReactiveMongoDatabaseFactory} to get the {@link MongoDatabase} from.
	 * @return the {@link MongoDatabase} that is potentially associated with a transactional {@link ClientSession}.
	 */
	public static Mono<ClusterInterface> getDatabase(ReactiveCouchbaseClientFactory factory) {
		return doGetCouchbaseCluster(null, factory, SessionSynchronization.ON_ACTUAL_TRANSACTION);
	}

	/**
	 * Obtain the default {@link MongoDatabase database} form the given {@link ReactiveMongoDatabaseFactory factory}.
	 * <br />
	 * Registers a {@link MongoSessionSynchronization MongoDB specific transaction synchronization} within the subscriber
	 * {@link Context} if {@link TransactionSynchronizationManager#isSynchronizationActive() synchronization is active}.
	 *
	 * @param factory the {@link ReactiveMongoDatabaseFactory} to get the {@link MongoDatabase} from.
	 * @param sessionSynchronization the synchronization to use. Must not be {@literal null}.
	 * @return the {@link MongoDatabase} that is potentially associated with a transactional {@link ClientSession}.
	 */
	public static Mono<ClusterInterface> getDatabase(ReactiveCouchbaseClientFactory factory,
													 SessionSynchronization sessionSynchronization) {
		return doGetCouchbaseCluster(null, factory, sessionSynchronization);
	}

	public static Mono<ReactiveCouchbaseTemplate> getTemplate(ReactiveCouchbaseClientFactory factory,
															  SessionSynchronization sessionSynchronization, CouchbaseConverter converter) {
		return doGetCouchbaseTemplate(null, factory, sessionSynchronization, converter);
	}

	/**
	 * Obtain the {@link MongoDatabase database} with given name form the given {@link ReactiveMongoDatabaseFactory
	 * factory} using {@link SessionSynchronization#ON_ACTUAL_TRANSACTION native session synchronization}. <br />
	 * Registers a {@link MongoSessionSynchronization MongoDB specific transaction synchronization} within the subscriber
	 * {@link Context} if {@link TransactionSynchronizationManager#isSynchronizationActive() synchronization is active}.
	 *
	 * @param dbName the name of the {@link MongoDatabase} to get.
	 * @param factory the {@link ReactiveMongoDatabaseFactory} to get the {@link MongoDatabase} from.
	 * @return the {@link MongoDatabase} that is potentially associated with a transactional {@link ClientSession}.
	 */
	public static Mono<ClusterInterface> getDatabase(String dbName, ReactiveCouchbaseClientFactory factory) {
		return doGetCouchbaseCluster(dbName, factory, SessionSynchronization.ON_ACTUAL_TRANSACTION);
	}

	/**
	 * Obtain the {@link MongoDatabase database} with given name form the given {@link ReactiveMongoDatabaseFactory
	 * factory}. <br />
	 * Registers a {@link MongoSessionSynchronization MongoDB specific transaction synchronization} within the subscriber
	 * {@link Context} if {@link TransactionSynchronizationManager#isSynchronizationActive() synchronization is active}.
	 *
	 * @param dbName the name of the {@link MongoDatabase} to get.
	 * @param factory the {@link ReactiveMongoDatabaseFactory} to get the {@link MongoDatabase} from.
	 * @param sessionSynchronization the synchronization to use. Must not be {@literal null}.
	 * @return the {@link MongoDatabase} that is potentially associated with a transactional {@link ClientSession}.
	 */
	public static Mono<ClusterInterface> getCluster(String dbName, ReactiveCouchbaseClientFactory factory,
													SessionSynchronization sessionSynchronization) {
		return doGetCouchbaseCluster(dbName, factory, sessionSynchronization);
	}

	private static Mono<ClusterInterface> doGetCouchbaseCluster(@Nullable String dbName,
																ReactiveCouchbaseClientFactory factory, SessionSynchronization sessionSynchronization) {

		Assert.notNull(factory, "DatabaseFactory must not be null!");

		if (sessionSynchronization == SessionSynchronization.NEVER) {
			return getCouchbaseClusterOrDefault(dbName, factory);
		}

		return TransactionSynchronizationManager.forCurrentTransaction()
				.filter(TransactionSynchronizationManager::isSynchronizationActive) //
				.flatMap(synchronizationManager -> {

					return doGetSession(synchronizationManager, factory, sessionSynchronization) //
							.flatMap(it -> getCouchbaseClusterOrDefault(dbName, factory.withCore(it)));
				}) //
				.onErrorResume(NoTransactionException.class, e -> getCouchbaseClusterOrDefault(dbName, factory)) // hitting this
				.switchIfEmpty(getCouchbaseClusterOrDefault(dbName, factory));
	}

	private static Mono<ReactiveCouchbaseTemplate> doGetCouchbaseTemplate(@Nullable String dbName,
																		  ReactiveCouchbaseClientFactory factory, SessionSynchronization sessionSynchronization,
																		  CouchbaseConverter converter) {

		Assert.notNull(factory, "DatabaseFactory must not be null!");

		if (sessionSynchronization == SessionSynchronization.NEVER) {
			return getCouchbaseTemplateOrDefault(dbName, factory, converter);
		}

		//CouchbaseResourceHolder h = (CouchbaseResourceHolder) org.springframework.transaction.support.TransactionSynchronizationManager
		//		.getResource(factory);

		return TransactionSynchronizationManager.forCurrentTransaction()
				.filter(TransactionSynchronizationManager::isSynchronizationActive) //
				.flatMap(synchronizationManager -> {
					return doGetSession(synchronizationManager, factory, sessionSynchronization) //
							.flatMap(it -> getCouchbaseTemplateOrDefault(dbName, factory.withCore(it), converter)); // rx TxMgr
				}) //
				.onErrorResume(NoTransactionException.class,
						e -> { return getCouchbaseTemplateOrDefault(dbName,
								getNonReactiveSession(factory) != null ? factory.withCore(getNonReactiveSession(factory)) : factory,
								converter);}) // blocking TxMgr
				.switchIfEmpty(getCouchbaseTemplateOrDefault(dbName, factory, converter));
	}

	private static ReactiveCouchbaseResourceHolder getNonReactiveSession(ReactiveCouchbaseClientFactory factory) {
		ReactiveCouchbaseResourceHolder h = ((ReactiveCouchbaseResourceHolder) org.springframework.transaction.support.TransactionSynchronizationManager
				.getResource(factory.getCluster().block()));
		if( h == null){  // no longer used
			h = ((ReactiveCouchbaseResourceHolder) org.springframework.transaction.support.TransactionSynchronizationManager
					.getResource(factory));// MN's CouchbaseTransactionManager
		}
		//System.err.println("getNonreactiveSession: "+ h);
		return h;
	}

	private static Mono<ClusterInterface> getCouchbaseClusterOrDefault(@Nullable String dbName,
																	   ReactiveCouchbaseClientFactory factory) {
		return StringUtils.hasText(dbName) ? factory.getCluster() : factory.getCluster();
	}

	private static Mono<ReactiveCouchbaseTemplate> getCouchbaseTemplateOrDefault(@Nullable String dbName,
																				 ReactiveCouchbaseClientFactory factory, CouchbaseConverter converter) {
		return Mono.just(new ReactiveCouchbaseTemplate(factory, converter));
	}

	private static Mono<ReactiveCouchbaseResourceHolder> doGetSession(TransactionSynchronizationManager synchronizationManager,
<<<<<<< HEAD
			ReactiveCouchbaseClientFactory dbFactory, SessionSynchronization sessionSynchronization) {
=======
																	  ReactiveCouchbaseClientFactory dbFactory, SessionSynchronization sessionSynchronization) {
>>>>>>> 2458ac77

		final ReactiveCouchbaseResourceHolder registeredHolder = (ReactiveCouchbaseResourceHolder) synchronizationManager
				.getResource(dbFactory.getCluster().block()); // make sure this wasn't saved under the wrong key!!!

		// check for native MongoDB transaction
		if (registeredHolder != null
				&& (registeredHolder.hasCore() || registeredHolder.isSynchronizedWithTransaction())) {
			System.err.println("doGetSession: got: "+registeredHolder.getCore());
			// TODO msr - mabye don't create a session unless it has an atr?
			//return registeredHolder.hasCore() ? Mono.just(registeredHolder)
			//		: createClientSession(dbFactory).map( core -> { registeredHolder.setCore(core); return registeredHolder;});
			return Mono.just(registeredHolder);
		}

		if (SessionSynchronization.ON_ACTUAL_TRANSACTION.equals(sessionSynchronization)) {
			System.err.println("doGetSession: ON_ACTUAL_TRANSACTION -> empty()");
			return Mono.empty();
		}

		System.err.println("doGetSession: createClientSession()");

		// init a non native MongoDB transaction by registering a MongoSessionSynchronization
		return createClientSession(dbFactory).map(session -> {

			ReactiveCouchbaseResourceHolder newHolder = new ReactiveCouchbaseResourceHolder(session);
			//newHolder.getRequiredCore().startTransaction();
			System.err.println(" need to call startTransaction() ");

			synchronizationManager
					.registerSynchronization(new CouchbaseSessionSynchronization(synchronizationManager, newHolder, dbFactory));
			newHolder.setSynchronizedWithTransaction(true);
			synchronizationManager.bindResource(dbFactory, newHolder);

			return newHolder;
		});
	}

	private static Mono<CoreTransactionAttemptContext> createClientSession(ReactiveCouchbaseClientFactory dbFactory) {
		return null; // ?? dbFactory.getCore(TransactionOptions.transactionOptions());
	}

	/**
	 * MongoDB specific {@link ResourceHolderSynchronization} for resource cleanup at the end of a transaction when
	 * participating in a non-native MongoDB transaction, such as a R2CBC transaction.
	 *
	 * @author Mark Paluch
	 * @since 2.2
	 */
	private static class CouchbaseSessionSynchronization
			extends ReactiveResourceSynchronization<ReactiveCouchbaseResourceHolder, Object> {

		private final ReactiveCouchbaseResourceHolder resourceHolder;

		CouchbaseSessionSynchronization(TransactionSynchronizationManager synchronizationManager,
										ReactiveCouchbaseResourceHolder resourceHolder, ReactiveCouchbaseClientFactory dbFactory) {

			super(resourceHolder, dbFactory, synchronizationManager);
			this.resourceHolder = resourceHolder;
		}

		/*
		 * (non-Javadoc)
		 * @see org.springframework.transaction.reactive.ReactiveResourceSynchronization#shouldReleaseBeforeCompletion()
		 */
		@Override
		protected boolean shouldReleaseBeforeCompletion() {
			return false;
		}

		/*
		 * (non-Javadoc)
		 * @see org.springframework.transaction.reactive.ReactiveResourceSynchronization#processResourceAfterCommit(java.lang.Object)
		 */
		@Override
		protected Mono<Void> processResourceAfterCommit(ReactiveCouchbaseResourceHolder resourceHolder) {

			if (isTransactionActive(resourceHolder)) {
				return Mono.from(resourceHolder.getCore().commit());
			}

			return Mono.empty();
		}

		/*
		 * (non-Javadoc)
		 * @see org.springframework.transaction.reactive.ReactiveResourceSynchronization#afterCompletion(int)
		 */
		@Override
		public Mono<Void> afterCompletion(int status) {

			return Mono.defer(() -> {

				if (status == TransactionSynchronization.STATUS_ROLLED_BACK && isTransactionActive(this.resourceHolder)) {

					return Mono.from(resourceHolder.getCore().rollback()) //
							.then(super.afterCompletion(status));
				}

				return super.afterCompletion(status);
			});
		}

		/*
		 * (non-Javadoc)
		 * @see org.springframework.transaction.reactive.ReactiveResourceSynchronization#releaseResource(java.lang.Object, java.lang.Object)
		 */
		@Override
		protected Mono<Void> releaseResource(ReactiveCouchbaseResourceHolder resourceHolder, Object resourceKey) {

			return Mono.fromRunnable(() -> {
				//if (resourceHolder.hasActiveSession()) {
				//	resourceHolder.getRequiredSession().close();
				//}
			});
		}

		private boolean isTransactionActive(ReactiveCouchbaseResourceHolder resourceHolder) {

			if (!resourceHolder.hasCore()) {
				return false;
			}

			return resourceHolder.getRequiredCore() != null;
		}
	}
}<|MERGE_RESOLUTION|>--- conflicted
+++ resolved
@@ -176,11 +176,7 @@
 	}
 
 	private static Mono<ReactiveCouchbaseResourceHolder> doGetSession(TransactionSynchronizationManager synchronizationManager,
-<<<<<<< HEAD
-			ReactiveCouchbaseClientFactory dbFactory, SessionSynchronization sessionSynchronization) {
-=======
 																	  ReactiveCouchbaseClientFactory dbFactory, SessionSynchronization sessionSynchronization) {
->>>>>>> 2458ac77
 
 		final ReactiveCouchbaseResourceHolder registeredHolder = (ReactiveCouchbaseResourceHolder) synchronizationManager
 				.getResource(dbFactory.getCluster().block()); // make sure this wasn't saved under the wrong key!!!
