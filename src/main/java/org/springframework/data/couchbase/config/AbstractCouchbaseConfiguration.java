--- conflicted
+++ resolved
@@ -329,7 +329,6 @@
 		return mapper;
 	}
 
-<<<<<<< HEAD
 	/**
 	 * The default blocking transaction manager. It is an implementation of CallbackPreferringTransactionManager
 	 * CallbackPreferrringTransactionmanagers do not play well with test-cases that rely
@@ -367,11 +366,6 @@
 			CouchbaseSimpleCallbackTransactionManager couchbaseSimpleCallbackTransactionManager) {
 		return new CouchbaseSimpleTransactionalOperator(couchbaseSimpleCallbackTransactionManager);
 	}
-=======
-
-	/*****  ALL THIS TX SHOULD BE MOVED OUT INTO THE IMPL OF AbstractCouchbaseConfiguration *****/
-
->>>>>>> 4624a595
 
 	/**
 	 * Configure whether to automatically create indices for domain types by deriving the from the entity or not.
@@ -438,36 +432,4 @@
 	public QueryScanConsistency getDefaultConsistency() {
 		return null;
 	}
-<<<<<<< HEAD
-	/*
-		@Bean
-		@Role(BeanDefinition.ROLE_INFRASTRUCTURE)
-		public TransactionInterceptor transactionInterceptor(TransactionAttributeSource transactionAttributeSource) {
-			TransactionInterceptor interceptor = new CouchbaseTransactionInterceptor();
-			interceptor.setTransactionAttributeSource(transactionAttributeSource);
-			return interceptor;
-		}
-	
-		@Bean
-		@Role(BeanDefinition.ROLE_INFRASTRUCTURE)
-		public TransactionAttributeSource transactionAttributeSource() {
-			return new AnnotationTransactionAttributeSource();
-		}
-	
-		@Bean(name = TransactionManagementConfigUtils.TRANSACTION_ADVISOR_BEAN_NAME)
-		@Role(BeanDefinition.ROLE_INFRASTRUCTURE)
-		public BeanFactoryTransactionAttributeSourceAdvisor transactionAdvisor(
-				TransactionAttributeSource transactionAttributeSource, TransactionInterceptor transactionInterceptor) {
-	
-			BeanFactoryTransactionAttributeSourceAdvisor advisor = new BeanFactoryTransactionAttributeSourceAdvisor();
-			advisor.setTransactionAttributeSource(transactionAttributeSource);
-			advisor.setAdvice(transactionInterceptor);
-			// if (this.enableTx != null) {
-			// advisor.setOrder(this.enableTx.<Integer>getNumber("order"));
-			// }
-			return advisor;
-		}
-	 */
-=======
->>>>>>> 4624a595
 }