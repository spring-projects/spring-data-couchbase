--- conflicted
+++ resolved
@@ -201,6 +201,176 @@
   }
 
   @Override
+  public EventBus eventBus() {
+    return delegate.eventBus();
+  }
+
+  @Override
+  public boolean bufferPoolingEnabled() {
+    return delegate.bufferPoolingEnabled();
+  }
+
+  @Override
+  public long managementTimeout() {
+    return delegate.managementTimeout();
+  }
+
+  @Override
+  public long queryTimeout() {
+    return delegate.queryTimeout();
+  }
+
+  @Override
+  public long viewTimeout() {
+    return delegate.viewTimeout();
+  }
+
+  @Override
+  public long kvTimeout() {
+    return delegate.kvTimeout();
+  }
+
+  @Override
+  public long connectTimeout() {
+    return delegate.connectTimeout();
+  }
+
+  @Override
+  public long disconnectTimeout() {
+    return delegate.disconnectTimeout();
+  }
+
+  @Override
+  public boolean dnsSrvEnabled() {
+    return delegate.dnsSrvEnabled();
+  }
+
+  @Override
+  public NetworkLatencyMetricsCollector networkLatencyMetricsCollector() {
+    return delegate.networkLatencyMetricsCollector();
+  }
+
+  @Override
+  public int socketConnectTimeout() {
+    return delegate.socketConnectTimeout();
+  }
+
+  @Override
+  public MetricsCollector runtimeMetricsCollector() {
+    return delegate.runtimeMetricsCollector();
+  }
+
+  @Override
+  public boolean mutationTokensEnabled() {
+    return delegate.mutationTokensEnabled();
+  }
+
+  @Override
+  public boolean tcpNodelayEnabled() {
+    return delegate.tcpNodelayEnabled();
+  }
+
+  @Override
+  public boolean callbacksOnIoPool() {
+    return delegate.callbacksOnIoPool();
+  }
+
+  @Override
+  public String coreBuild() {
+    return delegate.coreBuild();
+  }
+
+  @Override
+  public String coreVersion() {
+    return delegate.coreVersion();
+  }
+
+  @Override
+  public int searchEndpoints() {
+    return delegate.searchEndpoints();
+  }
+
+  @Override
+  public String clientBuild() {
+    return delegate.clientBuild();
+  }
+
+  @Override
+  public String clientVersion() {
+    return delegate.clientVersion();
+  }
+
+  @Override
+  public long searchTimeout() {
+    return delegate.searchTimeout();
+  }
+
+  @Override
+  public WaitStrategyFactory requestBufferWaitStrategy() {
+    return delegate.requestBufferWaitStrategy();
+  }
+
+  @Override
+  public EventLoopGroup viewIoPool() {
+    return delegate.viewIoPool();
+  }
+
+  @Override
+  public EventLoopGroup searchIoPool() {
+    return delegate.searchIoPool();
+  }
+
+  @Override
+  public EventLoopGroup queryIoPool() {
+    return delegate.queryIoPool();
+  }
+
+  @Override
+  public KeyStore sslKeystore() {
+    return delegate.sslKeystore();
+  }
+
+  @Override
+  public boolean shutdown(long timeout, TimeUnit timeUnit) {
+    return delegate.shutdown(timeout, timeUnit);
+  }
+
+  @Override
+  public MemcachedHashingStrategy memcachedHashingStrategy() {
+    return delegate.memcachedHashingStrategy();
+  }
+
+  @Override
+  public long analyticsTimeout() {
+    return delegate.analyticsTimeout();
+  }
+
+  @Override
+  public long configPollInterval() {
+    return delegate.configPollInterval();
+  }
+
+  @Override
+  public KeyValueServiceConfig kvServiceConfig() {
+    return delegate.kvServiceConfig();
+  }
+
+  @Override
+  public QueryServiceConfig queryServiceConfig() {
+    return delegate.queryServiceConfig();
+  }
+
+  @Override
+  public SearchServiceConfig searchServiceConfig() {
+    return delegate.searchServiceConfig();
+  }
+
+  @Override
+  public ViewServiceConfig viewServiceConfig() {
+    return delegate.viewServiceConfig();
+  }
+
+  @Override
   public boolean continuousKeepAliveEnabled() {
     return delegate.continuousKeepAliveEnabled();
   }
@@ -211,208 +381,17 @@
   }
 
   @Override
+  public boolean certAuthEnabled() {
+    return delegate.certAuthEnabled();
+  }
+
+  @Override
+  public CouchbaseCoreSendHook couchbaseCoreSendHook() {
+    return delegate.couchbaseCoreSendHook();
+  }
+
+  @Override
   public long keepAliveTimeout() {
     return delegate.keepAliveTimeout();
   }
-
-  @Override
-  public EventBus eventBus() {
-    return delegate.eventBus();
-  }
-
-  @Override
-  public boolean bufferPoolingEnabled() {
-    return delegate.bufferPoolingEnabled();
-  }
-
-  @Override
-  public long managementTimeout() {
-    return delegate.managementTimeout();
-  }
-
-  @Override
-  public long queryTimeout() {
-    return delegate.queryTimeout();
-  }
-
-  @Override
-  public long viewTimeout() {
-    return delegate.viewTimeout();
-  }
-
-  @Override
-  public long kvTimeout() {
-    return delegate.kvTimeout();
-  }
-
-  @Override
-  public long connectTimeout() {
-    return delegate.connectTimeout();
-  }
-
-  @Override
-  public long disconnectTimeout() {
-    return delegate.disconnectTimeout();
-  }
-
-  @Override
-  public boolean dnsSrvEnabled() {
-    return delegate.dnsSrvEnabled();
-  }
-
-  @Override
-  public NetworkLatencyMetricsCollector networkLatencyMetricsCollector() {
-    return delegate.networkLatencyMetricsCollector();
-  }
-
-  @Override
-  public int socketConnectTimeout() {
-    return delegate.socketConnectTimeout();
-  }
-
-  @Override
-  public MetricsCollector runtimeMetricsCollector() {
-    return delegate.runtimeMetricsCollector();
-  }
-
-  @Override
-  public boolean mutationTokensEnabled() {
-    return delegate.mutationTokensEnabled();
-  }
-
-  @Override
-  public boolean tcpNodelayEnabled() {
-    return delegate.tcpNodelayEnabled();
-  }
-
-  @Override
-  public boolean callbacksOnIoPool() {
-    return delegate.callbacksOnIoPool();
-  }
-
-  @Override
-  public String coreBuild() {
-    return delegate.coreBuild();
-  }
-
-  @Override
-  public String coreVersion() {
-    return delegate.coreVersion();
-  }
-
-  @Override
-  public int searchEndpoints() {
-    return delegate.searchEndpoints();
-  }
-
-  @Override
-  public String clientBuild() {
-    return delegate.clientBuild();
-  }
-
-  @Override
-  public String clientVersion() {
-    return delegate.clientVersion();
-  }
-
-  @Override
-  public long searchTimeout() {
-    return delegate.searchTimeout();
-  }
-
-  @Override
-  public WaitStrategyFactory requestBufferWaitStrategy() {
-    return delegate.requestBufferWaitStrategy();
-  }
-
-  @Override
-  public EventLoopGroup viewIoPool() {
-    return delegate.viewIoPool();
-  }
-
-  @Override
-  public EventLoopGroup searchIoPool() {
-    return delegate.searchIoPool();
-  }
-
-  @Override
-  public EventLoopGroup queryIoPool() {
-    return delegate.queryIoPool();
-  }
-
-  @Override
-  public KeyStore sslKeystore() {
-    return delegate.sslKeystore();
-  }
-
-  @Override
-  public boolean shutdown(long timeout, TimeUnit timeUnit) {
-    return delegate.shutdown(timeout, timeUnit);
-  }
-
-  @Override
-  public MemcachedHashingStrategy memcachedHashingStrategy() {
-    return delegate.memcachedHashingStrategy();
-  }
-
-  @Override
-  public long analyticsTimeout() {
-    return delegate.analyticsTimeout();
-  }
-
-  @Override
-  public long configPollInterval() {
-    return delegate.configPollInterval();
-  }
-
-  @Override
-  public KeyValueServiceConfig kvServiceConfig() {
-    return delegate.kvServiceConfig();
-  }
-
-  @Override
-  public QueryServiceConfig queryServiceConfig() {
-    return delegate.queryServiceConfig();
-  }
-
-  @Override
-  public SearchServiceConfig searchServiceConfig() {
-    return delegate.searchServiceConfig();
-  }
-
-  @Override
-  public ViewServiceConfig viewServiceConfig() {
-    return delegate.viewServiceConfig();
-  }
-
-  @Override
-<<<<<<< HEAD
-  public boolean certAuthEnabled() {
-    return delegate.certAuthEnabled();
-  }
-=======
-  public boolean continuousKeepAliveEnabled() {
-    return delegate.continuousKeepAliveEnabled();
-  }
-
-  @Override
-  public long keepAliveErrorThreshold() {
-    return delegate.keepAliveErrorThreshold();
-  }
-
-  @Override
-  public boolean certAuthEnabled() {
-    return delegate.certAuthEnabled();
-  }
-
-  @Override
-  public CouchbaseCoreSendHook couchbaseCoreSendHook() {
-    return delegate.couchbaseCoreSendHook();
-  }
-
-  @Override
-  public long keepAliveTimeout() {
-    return delegate.keepAliveTimeout();
-  }
->>>>>>> 7257ac91
 }