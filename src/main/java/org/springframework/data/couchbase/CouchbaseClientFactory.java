--- conflicted
+++ resolved
@@ -77,11 +77,7 @@
 	PersistenceExceptionTranslator getExceptionTranslator();
 
 	CoreTransactionAttemptContext getCore(TransactionOptions options,
-<<<<<<< HEAD
-																				CoreTransactionAttemptContext atr);
-=======
 										  CoreTransactionAttemptContext atr);
->>>>>>> 2458ac77
 
 	//CouchbaseClientFactory with(CouchbaseTransactionalOperator txOp);
 
