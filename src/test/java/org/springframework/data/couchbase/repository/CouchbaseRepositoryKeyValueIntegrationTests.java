/*
 * Copyright 2012-2020 the original author or authors
 *
 * Licensed under the Apache License, Version 2.0 (the "License");
 * you may not use this file except in compliance with the License.
 * You may obtain a copy of the License at
 *
 *        https://www.apache.org/licenses/LICENSE-2.0
 *
 * Unless required by applicable law or agreed to in writing, software
 * distributed under the License is distributed on an "AS IS" BASIS,
 * WITHOUT WARRANTIES OR CONDITIONS OF ANY KIND, either express or implied.
 * See the License for the specific language governing permissions and
 * limitations under the License.
 */

package org.springframework.data.couchbase.repository;

import static org.junit.jupiter.api.Assertions.*;

import java.util.Optional;
import java.util.UUID;

import org.junit.jupiter.api.Test;
import org.springframework.beans.factory.annotation.Autowired;
import org.springframework.context.annotation.Configuration;
import org.springframework.data.couchbase.config.AbstractCouchbaseConfiguration;
import org.springframework.data.couchbase.domain.User;
import org.springframework.data.couchbase.domain.UserRepository;
import org.springframework.data.couchbase.repository.config.EnableCouchbaseRepositories;
import org.springframework.data.couchbase.util.Capabilities;
import org.springframework.data.couchbase.util.ClusterAwareIntegrationTests;
import org.springframework.data.couchbase.util.ClusterType;
import org.springframework.data.couchbase.util.IgnoreWhen;
import org.springframework.test.context.junit.jupiter.SpringJUnitConfig;

/**
 * Repository KV tests
 *
 * @author Michael Nitschinger
 * @author Michael Reiche
 */
@SpringJUnitConfig(CouchbaseRepositoryKeyValueIntegrationTests.Config.class)
public class CouchbaseRepositoryKeyValueIntegrationTests extends ClusterAwareIntegrationTests {

	@Autowired
	UserRepository userRepository;

	@Test
<<<<<<< HEAD
	//@IgnoreWhen(clusterTypes = ClusterType.MOCKED)
	void saveAndFindById() {
		User user = new User(UUID.randomUUID().toString(), "f", "l");
		// existsByID currently fails when using mocked in integration.properties with status "UNKNOWN"
		//assertFalse(userRepository.existsById(user.getId()));
=======
	@IgnoreWhen(clusterTypes = ClusterType.MOCKED)
	void saveAndFindById() {
		User user = new User(UUID.randomUUID().toString(), "f", "l");
		// this currently fails when using mocked in integration.properties with status "UNKNOWN"
		assertFalse(userRepository.existsById(user.getId()));
>>>>>>> 2011a19d

		userRepository.save(user);

		Optional<User> found = userRepository.findById(user.getId());
		assertTrue(found.isPresent());
		found.ifPresent(u -> assertEquals(user, u));

<<<<<<< HEAD
		// existsByID currently fails when using mocked in integration.properties with status "UNKNOWN"
		//assertTrue(userRepository.existsById(user.getId()));
=======
		assertTrue(userRepository.existsById(user.getId()));
>>>>>>> 2011a19d
		userRepository.delete(user);
	}

	@Configuration
	@EnableCouchbaseRepositories("org.springframework.data.couchbase")
	static class Config extends AbstractCouchbaseConfiguration {

		@Override
		public String getConnectionString() {
			return connectionString();
		}

		@Override
		public String getUserName() {
			return config().adminUsername();
		}

		@Override
		public String getPassword() {
			return config().adminPassword();
		}

		@Override
		public String getBucketName() {
			return bucketName();
		}

	}

}<|MERGE_RESOLUTION|>--- conflicted
+++ resolved
@@ -47,32 +47,14 @@
 	UserRepository userRepository;
 
 	@Test
-<<<<<<< HEAD
-	//@IgnoreWhen(clusterTypes = ClusterType.MOCKED)
 	void saveAndFindById() {
 		User user = new User(UUID.randomUUID().toString(), "f", "l");
-		// existsByID currently fails when using mocked in integration.properties with status "UNKNOWN"
-		//assertFalse(userRepository.existsById(user.getId()));
-=======
-	@IgnoreWhen(clusterTypes = ClusterType.MOCKED)
-	void saveAndFindById() {
-		User user = new User(UUID.randomUUID().toString(), "f", "l");
-		// this currently fails when using mocked in integration.properties with status "UNKNOWN"
-		assertFalse(userRepository.existsById(user.getId()));
->>>>>>> 2011a19d
-
 		userRepository.save(user);
 
 		Optional<User> found = userRepository.findById(user.getId());
 		assertTrue(found.isPresent());
 		found.ifPresent(u -> assertEquals(user, u));
 
-<<<<<<< HEAD
-		// existsByID currently fails when using mocked in integration.properties with status "UNKNOWN"
-		//assertTrue(userRepository.existsById(user.getId()));
-=======
-		assertTrue(userRepository.existsById(user.getId()));
->>>>>>> 2011a19d
 		userRepository.delete(user);
 	}
 
