--- conflicted
+++ resolved
@@ -20,6 +20,7 @@
 import static org.assertj.core.api.Assertions.assertThat;
 import static org.junit.jupiter.api.Assertions.assertEquals;
 import static org.junit.jupiter.api.Assertions.assertFalse;
+import static org.junit.jupiter.api.Assertions.assertNotNull;
 import static org.junit.jupiter.api.Assertions.assertThrows;
 import static org.junit.jupiter.api.Assertions.assertTrue;
 
@@ -176,15 +177,13 @@
 			vie = new Airport("airports::vie", "vie", "loww");
 			vie = airportRepository.save(vie);
 			Airport airport2 = airportRepository.findByIata(Iata.vie);
+			assertNotNull(airport2, "should have found "+vie);
 			assertEquals(airport2.getId(), vie.getId());
 		} finally {
 			airportRepository.delete(vie);
 		}
 	}
-<<<<<<< HEAD
-
-=======
->>>>>>> 37587a1a
+
 	@Test
 	public void testCas() {
 		User user = new User("1", "Dave", "Wilson");
