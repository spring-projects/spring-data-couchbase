/*
 * Copyright 2017-2021 the original author or authors.
 *
 * Licensed under the Apache License, Version 2.0 (the "License");
 * you may not use this file except in compliance with the License.
 * You may obtain a copy of the License at
 *
 *      https://www.apache.org/licenses/LICENSE-2.0
 *
 * Unless required by applicable law or agreed to in writing, software
 * distributed under the License is distributed on an "AS IS" BASIS,
 * WITHOUT WARRANTIES OR CONDITIONS OF ANY KIND, either express or implied.
 * See the License for the specific language governing permissions and
 * limitations under the License.
 */

package org.springframework.data.couchbase.repository;

import static java.util.Arrays.asList;
import static org.assertj.core.api.Assertions.assertThat;
import static org.junit.jupiter.api.Assertions.assertEquals;
import static org.junit.jupiter.api.Assertions.assertFalse;
import static org.junit.jupiter.api.Assertions.assertNotEquals;
import static org.junit.jupiter.api.Assertions.assertNotNull;
import static org.junit.jupiter.api.Assertions.assertNull;
import static org.junit.jupiter.api.Assertions.assertThrows;
import static org.junit.jupiter.api.Assertions.assertTrue;

import java.lang.reflect.Method;
import java.time.Duration;
import java.util.ArrayList;
import java.util.Arrays;
import java.util.List;
import java.util.Locale;
import java.util.Optional;
import java.util.concurrent.Callable;
import java.util.concurrent.ExecutorService;
import java.util.concurrent.Executors;
import java.util.concurrent.Future;
import java.util.stream.Collectors;

import org.junit.jupiter.api.BeforeEach;
import org.junit.jupiter.api.Test;
import org.springframework.beans.factory.annotation.Autowired;
import org.springframework.context.annotation.Bean;
import org.springframework.context.annotation.Configuration;
import org.springframework.dao.DataIntegrityViolationException;
import org.springframework.dao.DataRetrievalFailureException;
import org.springframework.data.auditing.DateTimeProvider;
import org.springframework.data.couchbase.CouchbaseClientFactory;
import org.springframework.data.couchbase.config.AbstractCouchbaseConfiguration;
import org.springframework.data.couchbase.core.CouchbaseQueryExecutionException;
import org.springframework.data.couchbase.core.CouchbaseTemplate;
import org.springframework.data.couchbase.core.RemoveResult;
import org.springframework.data.couchbase.core.query.N1QLExpression;
import org.springframework.data.couchbase.core.query.QueryCriteria;
import org.springframework.data.couchbase.domain.Address;
import org.springframework.data.couchbase.domain.Airport;
import org.springframework.data.couchbase.domain.AirportRepository;
import org.springframework.data.couchbase.domain.NaiveAuditorAware;
import org.springframework.data.couchbase.domain.Person;
import org.springframework.data.couchbase.domain.PersonRepository;
import org.springframework.data.couchbase.domain.User;
import org.springframework.data.couchbase.domain.UserAnnotated;
import org.springframework.data.couchbase.domain.UserRepository;
import org.springframework.data.couchbase.domain.time.AuditingDateTimeProvider;
import org.springframework.data.couchbase.repository.auditing.EnableCouchbaseAuditing;
import org.springframework.data.couchbase.repository.config.EnableCouchbaseRepositories;
import org.springframework.data.couchbase.repository.query.CouchbaseQueryMethod;
import org.springframework.data.couchbase.repository.query.CouchbaseRepositoryQuery;
import org.springframework.data.couchbase.util.Capabilities;
import org.springframework.data.couchbase.util.ClusterAwareIntegrationTests;
import org.springframework.data.couchbase.util.ClusterType;
import org.springframework.data.couchbase.util.IgnoreWhen;
import org.springframework.data.domain.Page;
import org.springframework.data.domain.PageRequest;
import org.springframework.data.domain.Pageable;
import org.springframework.data.domain.Sort;
import org.springframework.data.projection.SpelAwareProxyProjectionFactory;
import org.springframework.data.repository.core.support.DefaultRepositoryMetadata;
import org.springframework.test.context.junit.jupiter.SpringJUnitConfig;

import com.couchbase.client.core.error.AmbiguousTimeoutException;
import com.couchbase.client.core.error.CouchbaseException;
import com.couchbase.client.core.error.IndexExistsException;
import com.couchbase.client.core.error.IndexFailureException;
import com.couchbase.client.java.env.ClusterEnvironment;
import com.couchbase.client.java.json.JsonArray;
import com.couchbase.client.java.kv.GetResult;
import com.couchbase.client.java.kv.MutationState;
import com.couchbase.client.java.kv.UpsertOptions;
import com.couchbase.client.java.query.QueryOptions;
import com.couchbase.client.java.query.QueryScanConsistency;

/**
 * Repository tests
 *
 * @author Michael Nitschinger
 * @author Michael Reiche
 * @author Jens Schauder
 */
@SpringJUnitConfig(CouchbaseRepositoryQueryIntegrationTests.Config.class)
@IgnoreWhen(missesCapabilities = Capabilities.QUERY, clusterTypes = ClusterType.MOCKED)
public class CouchbaseRepositoryQueryIntegrationTests extends ClusterAwareIntegrationTests {

	@Autowired CouchbaseClientFactory clientFactory;

	@Autowired AirportRepository airportRepository;

	@Autowired UserRepository userRepository;

	@Autowired CouchbaseTemplate couchbaseTemplate;

	String scopeName = "_default";
	String collectionName = "_default";

	@BeforeEach
	public void beforeEach() {
		try {
			clientFactory.getCluster().queryIndexes().createPrimaryIndex(bucketName());
		} catch (IndexExistsException ex) {
			// ignore, all good.
		}
	}

	@Test
	void shouldSaveAndFindAll() {
		Airport vie = null;
		try {
			vie = new Airport("airports::vie", "vie", "low4");
			airportRepository.save(vie);
			List<Airport> all = new ArrayList<>();
			airportRepository.findAll().forEach(all::add);
			assertFalse(all.isEmpty());
			assertTrue(all.stream().anyMatch(a -> a.getId().equals("airports::vie")));
		} finally {
			airportRepository.delete(vie);
		}
	}

	@Autowired PersonRepository personRepository;

	@Test
	void nestedFind() {
		Person person = null;
		try {
			person = new Person(1, "first", "last");
			Address address = new Address();
			address.setStreet("Maple");
			person.setAddress(address);
			personRepository.save(person);
			List<Person> persons = personRepository.findByAddressStreet("Maple");
			assertEquals(1, persons.size());
			List<Person> persons2 = personRepository.findByMiddlename("Nick");
			assertEquals(1, persons2.size());
		} finally {
			personRepository.deleteById(person.getId().toString());
		}
	}

	@Test
	void annotatedFieldFind() {
		Person person = null;
		try {
			person = new Person(1, "first", "last");
			person.setMiddlename("Nick"); // middlename is stored as nickname
			personRepository.save(person);
			Person person2 = personRepository.findById(person.getId().toString()).get();
			assertEquals(person.getMiddlename(), person2.getMiddlename());
			List<Person> persons3 = personRepository.findByMiddlename("Nick");
			assertEquals(1, persons3.size());
			assertEquals(person.getMiddlename(), persons3.get(0).getMiddlename());
		} finally {
			personRepository.deleteById(person.getId().toString());
		}
	}

	@Test
	void annotatedFieldFindName() {
		Person person = null;
		try {
			person = new Person(1, "first", "last");
			person.setSalutation("Mrs"); // salutation is stored as prefix
			personRepository.save(person);
			GetResult result = couchbaseTemplate.getCouchbaseClientFactory().getBucket().defaultCollection()
					.get(person.getId().toString());
			assertEquals(person.getSalutation(), result.contentAsObject().get("prefix"));
			Person person2 = personRepository.findById(person.getId().toString()).get();
			assertEquals(person.getSalutation(), person2.getSalutation());
<<<<<<< HEAD
			// needs fix from datacouch_1184
			// List<Person> persons3 = personRepository.findBySalutation("Mrs");
			// assertEquals(1, persons3.size());
			// assertEquals(person.getSalutation(), persons3.get(0).getSalutation());
=======
			List<Person> persons3 = personRepository.findBySalutation("Mrs");
			assertEquals(1, persons3.size());
			assertEquals(person.getSalutation(), persons3.get(0).getSalutation());
>>>>>>> f0880daf
		} finally {
			personRepository.deleteById(person.getId().toString());
		}
	}

	// "1\" or name=name or name=\"1")
	@Test
	void findByInjection() {
		Airport vie = null;
		Airport xxx = null;
		try {
			vie = new Airport("airports::vie", "vie", "low5");
			airportRepository.save(vie);
			xxx = new Airport("airports::xxx", "xxx", "xxxx");
			airportRepository.save(xxx);
			List<Airport> airports;
			airports = airportRepository.findAllByIata("1\" or iata=iata or iata=\"1");
			assertEquals(0, airports.size());
			airports = airportRepository.findAllByIata("vie");
			assertEquals(1, airports.size());
		} finally {
			airportRepository.delete(vie);
			airportRepository.delete(xxx);
		}

	}

	@Test
	void findBySimpleProperty() {
		Airport vie = null;
		try {
			vie = new Airport("airports::vie", "vie", "low6");
			vie = airportRepository.save(vie);
			Airport airport2 = airportRepository
					.withOptions(QueryOptions.queryOptions().scanConsistency(QueryScanConsistency.REQUEST_PLUS))
					.findByIata(vie.getIata());
			assertEquals(airport2, vie);

			List<Airport> airports = airportRepository.findAllByIata("vie");
			assertEquals(1, airports.size());
			Airport airport1 = airportRepository.findById(airports.get(0).getId()).get();
			assertEquals(airport1.getIata(), vie.getIata());
			airport2 = airportRepository.findByIata(airports.get(0).getIata());
			assertEquals(airport2.getId(), vie.getId());
		} finally {
			airportRepository.delete(vie);
		}
	}

	@Test
	void findByTypeAlias() {
		Airport vie = null;
		try {
			vie = new Airport("airports::vie", "vie", "loww");
			vie = airportRepository.save(vie);
			List<Airport> airports = couchbaseTemplate.findByQuery(Airport.class)
					.withConsistency(QueryScanConsistency.REQUEST_PLUS)
					.matching(org.springframework.data.couchbase.core.query.Query
							.query(QueryCriteria.where(N1QLExpression.x("_class")).is("airport")))
					.all();
			assertFalse(airports.isEmpty(), "should have found aiport");
		} finally {
			airportRepository.delete(vie);
		}
	}

	@Test
	void findByEnum() {
		Airport vie = null;
		try {
			vie = new Airport("airports::vie", "vie", "loww");
			vie = airportRepository.save(vie);
			Airport airport2 = airportRepository.findByIata(vie.getIata());
			assertNotNull(airport2, "should have found " + vie);
			assertEquals(airport2.getId(), vie.getId());

		} finally {
			airportRepository.delete(vie);
		}
	}

	/**
	 * can test against _default._default without setting up additional scope/collection and also test for collections and
	 * scopes that do not exist These same tests should be repeated on non-default scope and collection in a test that
	 * supports collections
	 */
	@Test
	@IgnoreWhen(missesCapabilities = { Capabilities.QUERY, Capabilities.COLLECTIONS }, clusterTypes = ClusterType.MOCKED)
	void findBySimplePropertyWithCollection() {

		Airport vie = new Airport("airports::vie", "vie", "low7");
		try {
			Airport saved = airportRepository.withScope(scopeName).withCollection(collectionName).save(vie);
			// given collection (on scope used by template)
			Airport airport2 = airportRepository.withCollection(collectionName)
					.withOptions(QueryOptions.queryOptions().scanConsistency(QueryScanConsistency.REQUEST_PLUS))
					.iata(vie.getIata());
			assertEquals(saved, airport2);

			// given scope and collection

			Airport airport3 = airportRepository.withScope(scopeName).withCollection(collectionName)
					.withOptions(QueryOptions.queryOptions().scanConsistency(QueryScanConsistency.REQUEST_PLUS))
					.iata(vie.getIata());
			assertEquals(saved, airport3);

			// given bad collection
			assertThrows(IndexFailureException.class,
					() -> airportRepository.withCollection("bogusCollection").iata(vie.getIata()));

			// given bad scope
			assertThrows(IndexFailureException.class, () -> airportRepository.withScope("bogusScope").iata(vie.getIata()));

		} finally {
			airportRepository.delete(vie);
		}
	}

	@Test
	@IgnoreWhen(hasCapabilities = { Capabilities.COLLECTIONS }, clusterTypes = ClusterType.MOCKED)
	void findBySimplePropertyWithCollectionFail() {
		// can test against _default._default without setting up additional scope/collection
		// the server will throw an exception if it doesn't support COLLECTIONS
		Airport vie = new Airport("airports::vie", "vie", "low8");
		try {

			Airport saved = airportRepository.save(vie);

			assertThrows(CouchbaseException.class, () -> airportRepository.withScope("non_default_scope_name")
					.withCollection(collectionName).iata(vie.getIata()));

		} finally {
			airportRepository.delete(vie);
		}
	}

	@Test
	void findBySimplePropertyWithOptions() {

		Airport vie = new Airport("airports::vie", "vie", "low9");
		JsonArray positionalParams = JsonArray.create().add("this parameter will be overridden");
		// JsonObject namedParams = JsonObject.create().put("$1", vie.getIata());
		try {
			Airport saved = airportRepository.save(vie);
			// Duration of 1 nano-second will cause timeout
			assertThrows(AmbiguousTimeoutException.class, () -> airportRepository
					.withOptions(QueryOptions.queryOptions().timeout(Duration.ofNanos(1))).iata(vie.getIata()));

			Airport airport3 = airportRepository.withOptions(
					QueryOptions.queryOptions().scanConsistency(QueryScanConsistency.REQUEST_PLUS).parameters(positionalParams))
					.iata(vie.getIata());
			assertEquals(saved, airport3);

		} finally {
			airportRepository.delete(vie);
		}

	}

	@Test
	public void saveNotBounded() {
		// save() followed by query with NOT_BOUNDED will result in not finding the document
		Airport vie = new Airport("airports::vie", "vie", "low9");
		Airport airport2 = null;
		for (int i = 1; i <= 100; i++) {
			// set version == 0 so save() will be an upsert, not a replace
			Airport saved = airportRepository.save(vie.clearVersion());
			try {
				airport2 = airportRepository
						.withOptions(QueryOptions.queryOptions().scanConsistency(QueryScanConsistency.NOT_BOUNDED))
						.iata(saved.getIata());
				if (airport2 == null) {
					break;
				}
			} catch (DataRetrievalFailureException drfe) {
				airport2 = null; //
			} finally {
				// airportRepository.delete(vie);
				// instead of delete, use removeResult to test QueryOptions.consistentWith()
				RemoveResult removeResult = couchbaseTemplate.removeById().one(vie.getId());
				assertEquals(vie.getId(), removeResult.getId());
				assertTrue(removeResult.getCas() != 0);
				assertTrue(removeResult.getMutationToken().isPresent());
				Airport airport3 = airportRepository
						.withOptions(QueryOptions.queryOptions().scanConsistency(QueryScanConsistency.REQUEST_PLUS)
								.consistentWith(MutationState.from(removeResult.getMutationToken().get())))
						.iata(vie.getIata());
				assertNull(airport3, "should have been removed");
			}
		}
		assertNull(airport2, "airport2 should have likely been null at least once");
	}

	@Test
	public void testTransient() {
		User user = new User("1", "Dave", "Wilson");
		user.setTransientInfo("something");
		userRepository.save(user);
		Optional<User> foundUser = userRepository.findById(user.getId());
		assertEquals(null, foundUser.get().getTransientInfo());
		userRepository.delete(user);
	}

	@Test
	public void testCas() {
		User user = new User("1", "Dave", "Wilson");
		userRepository.save(user);
		user.setVersion(user.getVersion() - 1);
		assertThrows(DataIntegrityViolationException.class, () -> userRepository.save(user));
		user.setVersion(0);
		userRepository.save(user);
		userRepository.delete(user);
	}

	@Test
	public void testExpiration() {
		Airport airport = new Airport("1", "iata21", "icao21");
		airportRepository.withOptions(UpsertOptions.upsertOptions().expiry(Duration.ofSeconds(10))).save(airport);
		Airport foundAirport = airportRepository.findByIata(airport.getIata());
		assertNotEquals(0, foundAirport.getExpiration());
		airportRepository.delete(airport);
	}

	@Test
	public void testStreamQuery() {
		User user1 = new User("1", "Dave", "Wilson");
		User user2 = new User("2", "Brian", "Wilson");

		userRepository.save(user1);
		userRepository.save(user2);
		List<User> users = userRepository.findByLastname("Wilson").collect(Collectors.toList());
		assertEquals(2, users.size());
		assertTrue(users.contains(user1));
		assertTrue(users.contains(user2));
		userRepository.delete(user1);
		userRepository.delete(user2);
	}

	@Test
	public void testExpiryAnnotation() {
		UserAnnotated user = new UserAnnotated("1", "Dave", "Wilson");
		userRepository.save(user);
		userRepository.findByFirstname("Dave");
		sleep(2000);
		assertThrows(DataRetrievalFailureException.class, () -> userRepository.delete(user));
	}

	@Test
	void count() {
		String[] iatas = { "JFK", "IAD", "SFO", "SJC", "SEA", "LAX", "PHX" };

		airportRepository.countOne();
		try {
			airportRepository.saveAll(
					Arrays.stream(iatas).map((iata) -> new Airport("airports::" + iata, iata, iata.toLowerCase(Locale.ROOT)))
							.collect(Collectors.toSet()));
			couchbaseTemplate.findByQuery(Airport.class).withConsistency(QueryScanConsistency.REQUEST_PLUS).all();
			Long count = airportRepository.countFancyExpression(asList("JFK"), asList("jfk"), false);
			assertEquals(1, count);

			Pageable sPageable = PageRequest.of(0, 2).withSort(Sort.by("iata"));
			Page<Airport> sPage = airportRepository.getAllByIataNot("JFK", sPageable);
			assertEquals(iatas.length - 1, sPage.getTotalElements());
			assertEquals(sPageable.getPageSize(), sPage.getContent().size());

			Pageable pageable = PageRequest.of(0, 2).withSort(Sort.by("iata"));
			Page<Airport> aPage = airportRepository.findAllByIataNot("JFK", pageable);
			assertEquals(iatas.length - 1, aPage.getTotalElements());
			assertEquals(pageable.getPageSize(), aPage.getContent().size());

			long airportCount = airportRepository.count();
			assertEquals(7, airportCount);

			airportCount = airportRepository.countByIataIn("JFK", "IAD", "SFO");
			assertEquals(3, airportCount);

			airportCount = airportRepository.countByIcaoAndIataIn("jfk", "JFK", "IAD", "SFO", "XXX");
			assertEquals(1, airportCount);

			airportCount = airportRepository.countByIcaoOrIataIn("jfk", "LAX", "IAD", "SFO");
			assertEquals(4, airportCount);

			airportCount = airportRepository.countByIataIn("XXX");
			assertEquals(0, airportCount);

		} finally {
			airportRepository
					.deleteAllById(Arrays.stream(iatas).map((iata) -> "airports::" + iata).collect(Collectors.toSet()));
		}
	}

	@Test
	void badCount() {
		assertThrows(CouchbaseQueryExecutionException.class, () -> airportRepository.countBad());
	}

	@Test
	void goodCount() {
		airportRepository.countGood();
	}

	@Test
	void threadSafeParametersTest() throws Exception {
		String[] iatas = { "JFK", "IAD", "SFO", "SJC", "SEA", "LAX", "PHX" };
		Future[] future = new Future[iatas.length];
		ExecutorService executorService = Executors.newFixedThreadPool(iatas.length);

		try {
			for (int i = 0; i < iatas.length; i++) {
				Airport airport = new Airport("airports::" + iatas[i], iatas[i] /*iata*/,
						iatas[i].toLowerCase(Locale.ROOT) /* lcao */);
				airportRepository.save(airport);
			}

			for (int k = 0; k < 50; k++) {
				Callable<Boolean>[] suppliers = new Callable[iatas.length];
				for (int i = 0; i < iatas.length; i++) {
					final int idx = i;
					suppliers[i] = () -> {
						sleep(iatas.length - idx); // so they are executed out-of-order
						List<Airport> airports = airportRepository.findAllByIata(iatas[idx]);
						String foundName = airportRepository.findAllByIata(iatas[idx]).get(0).getIata();
						assertEquals(iatas[idx], foundName);
						return iatas[idx].equals(foundName);
					};
				}
				for (int i = 0; i < iatas.length; i++) {
					future[i] = executorService.submit(suppliers[i]);
				}
				for (int i = 0; i < iatas.length; i++) {
					future[i].get(); // check is done in Callable
				}
			}

		} finally {
			executorService.shutdown();
			for (int i = 0; i < iatas.length; i++) {
				Airport airport = new Airport("airports::" + iatas[i], iatas[i] /*iata*/, iatas[i] /* lcao */);
				airportRepository.delete(airport);
			}
		}
	}

	@Test
	void distinct() {
		String[] iatas = { "JFK", "IAD", "SFO", "SJC", "SEA", "LAX", "PHX" };
		String[] icaos = { "ic0", "ic1", "ic0", "ic1", "ic0", "ic1", "ic0" };

		try {
			for (int i = 0; i < iatas.length; i++) {
				Airport airport = new Airport("airports::" + iatas[i], iatas[i] /*iata*/, icaos[i] /* icao */);
				couchbaseTemplate.insertById(Airport.class).one(airport);
			}

			// distinct icao - parser requires 'By' on the end or it does not match pattern.
			List<Airport> airports1 = airportRepository.findDistinctIcaoBy();
			assertEquals(2, airports1.size());

			List<Airport> airports2 = airportRepository.findDistinctIcaoAndIataBy();
			assertEquals(7, airports2.size());

			// count( distinct { iata, icao } )
			long count1 = airportRepository.countDistinctIcaoAndIataBy();
			assertEquals(7, count1);

			// count( distinct { icao } )
			long count2 = airportRepository.countDistinctIcaoBy();
			assertEquals(2, count2);

		} finally {
			couchbaseTemplate.removeById()
					.all(Arrays.stream(iatas).map((iata) -> "airports::" + iata).collect(Collectors.toSet()));
		}
	}

	@Test
	void stringQueryTest() throws Exception {
		Airport airport = new Airport("airports::vie", "vie", "lowx");
		try {
			airportRepository.save(airport);
			airportRepository.getAllByIata("vie").get(0); // gets at least one with no exception
			assertThrows(CouchbaseException.class, () -> airportRepository.getAllByIataNoID("vie"));
			assertThrows(CouchbaseException.class, () -> airportRepository.getAllByIataNoCAS("vie"));
		} finally {
			airportRepository.deleteById(airport.getId());
		}
	}

	@Test
	void stringDeleteTest() throws Exception {
		Airport airport = new Airport("airports::vie", "vie", "lowx");
		Airport otherAirport = new Airport("airports::xxx", "xxx", "lxxx");
		try {
			airportRepository.save(airport);
			airportRepository.save(otherAirport);
			assertEquals(1, airportRepository.deleteByIata("vie").size()); // gets exactly one with no exception
		} finally {
			airportRepository.deleteById(otherAirport.getId());
		}
	}

	@Test
	void threadSafeStringParametersTest() throws Exception {
		String[] iatas = { "JFK", "IAD", "SFO", "SJC", "SEA", "LAX", "PHX" };
		Future[] future = new Future[iatas.length];
		ExecutorService executorService = Executors.newFixedThreadPool(iatas.length);

		try {
			for (int i = 0; i < iatas.length; i++) {
				Airport airport = new Airport("airports::" + iatas[i], iatas[i] /*iata*/, iatas[i].toLowerCase() /* lcao */);
				airportRepository.save(airport);
			}

			for (int k = 0; k < 100; k++) {
				Callable<Boolean>[] suppliers = new Callable[iatas.length];
				for (int i = 0; i < iatas.length; i++) {
					final int idx = i;
					suppliers[i] = () -> {
						sleep(iatas.length - idx); // so they are executed out-of-order
						String foundName = airportRepository.getAllByIata(iatas[idx]).get(0).getIata();
						assertEquals(iatas[idx], foundName);
						return iatas[idx].equals(foundName);
					};
				}
				for (int i = 0; i < iatas.length; i++) {
					future[i] = executorService.submit(suppliers[i]);
				}
				for (int i = 0; i < iatas.length; i++) {
					future[i].get(); // check is done in Callable
				}
			}
		} finally {
			executorService.shutdown();
			for (int i = 0; i < iatas.length; i++) {
				Airport airport = new Airport("airports::" + iatas[i], iatas[i] /*iata*/, iatas[i] /* lcao */);
				airportRepository.delete(airport);
			}
		}
	}

	@Test // DATACOUCH-650
	void deleteAllById() {

		Airport vienna = new Airport("airports::vie", "vie", "LOWW");
		Airport frankfurt = new Airport("airports::fra", "fra", "EDDF");
		Airport losAngeles = new Airport("airports::lax", "lax", "KLAX");
		try {
			airportRepository.saveAll(asList(vienna, frankfurt, losAngeles));
			airportRepository.deleteAllById(asList(vienna.getId(), losAngeles.getId()));
			assertThat(airportRepository.findAll()).containsExactly(frankfurt);
		} finally {
			airportRepository.deleteAll();
		}
	}

	@Test
	void couchbaseRepositoryQuery() throws Exception {
		User user = new User("1", "Dave", "Wilson");
		userRepository.save(user);
		couchbaseTemplate.findByQuery(User.class).withConsistency(QueryScanConsistency.REQUEST_PLUS)
				.matching(QueryCriteria.where("firstname").is("Dave").and("`1`").is("`1`")).all();
		String input = "findByFirstname";
		Method method = UserRepository.class.getMethod(input, String.class);
		CouchbaseQueryMethod queryMethod = new CouchbaseQueryMethod(method,
				new DefaultRepositoryMetadata(UserRepository.class), new SpelAwareProxyProjectionFactory(),
				couchbaseTemplate.getConverter().getMappingContext());
		CouchbaseRepositoryQuery query = new CouchbaseRepositoryQuery(couchbaseTemplate, queryMethod, null);
		List<User> users = (List<User>) query.execute(new String[] { "Dave" });
		assertEquals(user, users.get(0));
	}

	@Test
	void findBySimplePropertyAudited() {
		Airport vie = null;
		try {
			vie = new Airport("airports::vie", "vie", "low2");
			Airport saved = airportRepository.save(vie);
			List<Airport> airports1 = airportRepository.findAllByIata("vie");
			assertEquals(saved, airports1.get(0));
			assertEquals(saved.getCreatedBy(), NaiveAuditorAware.AUDITOR); // NaiveAuditorAware will provide this
		} finally {
			airportRepository.delete(vie);
		}
	}

	private void sleep(int millis) {
		try {
			Thread.sleep(millis); // so they are executed out-of-order
		} catch (InterruptedException ie) {
			;
		}
	}

	@Configuration
	@EnableCouchbaseRepositories("org.springframework.data.couchbase")
	@EnableCouchbaseAuditing(dateTimeProviderRef = "dateTimeProviderRef")
	static class Config extends AbstractCouchbaseConfiguration {

		@Override
		public String getConnectionString() {
			return connectionString();
		}

		@Override
		public String getUserName() {
			return config().adminUsername();
		}

		@Override
		public String getPassword() {
			return config().adminPassword();
		}

		@Override
		public String getBucketName() {
			return bucketName();
		}

		@Bean(name = "auditorAwareRef")
		public NaiveAuditorAware testAuditorAware() {
			return new NaiveAuditorAware();
		}

		@Override
		public void configureEnvironment(final ClusterEnvironment.Builder builder) {
			builder.ioConfig().maxHttpConnections(11).idleHttpConnectionTimeout(Duration.ofSeconds(4));
			return;
		}

		@Bean(name = "dateTimeProviderRef")
		public DateTimeProvider testDateTimeProvider() {
			return new AuditingDateTimeProvider();
		}

	}
}<|MERGE_RESOLUTION|>--- conflicted
+++ resolved
@@ -187,16 +187,9 @@
 			assertEquals(person.getSalutation(), result.contentAsObject().get("prefix"));
 			Person person2 = personRepository.findById(person.getId().toString()).get();
 			assertEquals(person.getSalutation(), person2.getSalutation());
-<<<<<<< HEAD
-			// needs fix from datacouch_1184
-			// List<Person> persons3 = personRepository.findBySalutation("Mrs");
-			// assertEquals(1, persons3.size());
-			// assertEquals(person.getSalutation(), persons3.get(0).getSalutation());
-=======
 			List<Person> persons3 = personRepository.findBySalutation("Mrs");
 			assertEquals(1, persons3.size());
 			assertEquals(person.getSalutation(), persons3.get(0).getSalutation());
->>>>>>> f0880daf
 		} finally {
 			personRepository.deleteById(person.getId().toString());
 		}
