/*
 * Copyright 2020 the original author or authors
 *
 * Licensed under the Apache License, Version 2.0 (the "License");
 * you may not use this file except in compliance with the License.
 * You may obtain a copy of the License at
 *
 *        https://www.apache.org/licenses/LICENSE-2.0
 *
 * Unless required by applicable law or agreed to in writing, software
 * distributed under the License is distributed on an "AS IS" BASIS,
 * WITHOUT WARRANTIES OR CONDITIONS OF ANY KIND, either express or implied.
 * See the License for the specific language governing permissions and
 * limitations under the License.
 */

package org.springframework.data.couchbase.util;

import java.io.InputStream;
import java.time.Duration;
import java.util.function.BooleanSupplier;
import java.util.function.Supplier;

import static java.nio.charset.StandardCharsets.UTF_8;
import static org.awaitility.Awaitility.with;

/**
 * Provides a bunch of utility APIs that help with testing.
 */
public class Util {

  /**
   * Waits and sleeps for a little bit of time until the given condition is met.
   *
   * <p>Sleeps 1ms between "false" invocations. It will wait at most one minute to prevent hanging forever in case
   * the condition never becomes true.
   *
   * @param supplier return true once it should stop waiting.
   */
  public static void waitUntilCondition(final BooleanSupplier supplier) {
    waitUntilCondition(supplier, Duration.ofMinutes(1));
  }

  public static void waitUntilCondition(final BooleanSupplier supplier, Duration atMost) {
    with().pollInterval(Duration.ofMillis(1)).await().atMost(atMost).until(supplier::getAsBoolean);
  }

  public static void waitUntilCondition(final BooleanSupplier supplier, Duration atMost, Duration delay) {
    with().pollInterval(delay).await().atMost(atMost).until(supplier::getAsBoolean);
  }

  public static void waitUntilThrows(final Class<? extends Exception> clazz, final Supplier<Object> supplier) {
    with()
            .pollInterval(Duration.ofMillis(1))
            .await()
            .atMost(Duration.ofMinutes(1))
            .until(() -> {
              try {
                supplier.get();
              } catch (final Exception ex) {
                return ex.getClass().isAssignableFrom(clazz);
              }
              return false;
            });
  }

  /**
   * Returns true if a thread with the given name is currently running.
   *
   * @param name the name of the thread.
   * @return true if running, false otherwise.
   */
  public static boolean threadRunning(final String name) {
    for (Thread t : Thread.getAllStackTraces().keySet()) {
      if (t.getName().equalsIgnoreCase(name)) {
        return true;
      }
    }
    return false;
  }

  /**
   * Reads a file from the resources folder (in the same path as the requesting test class).
   *
   * <p>The class will be automatically loaded relative to the namespace and converted
   * to a string.
   *
   * @param filename the filename of the resource.
   * @param clazz    the reference class.
   * @return the loaded string.
   */
  public static String readResource(final String filename, final Class<?> clazz) {
    String path = "/" + clazz.getPackage().getName().replace(".", "/") + "/" + filename;
    InputStream stream = clazz.getResourceAsStream(path);
    java.util.Scanner s = new java.util.Scanner(stream, UTF_8.name()).useDelimiter("\\A");
    return s.hasNext() ? s.next() : "";
  }

  /**
   * check if we are/are not in an @Transactional transaction
   * @param inTransaction
   */
  public static void assertInAnnotationTransaction(boolean inTransaction) {
    StackTraceElement[] stack = Thread.currentThread().getStackTrace();
    for (StackTraceElement ste : stack) {
      if (ste.getClassName().startsWith("org.springframework.transaction.interceptor")
<<<<<<< HEAD
          || ste.getClassName().startsWith("org.springframework.data.couchbase.transaction.interceptor")) {
=======
              || ste.getClassName().startsWith("org.springframework.data.couchbase.transaction.interceptor")) {
>>>>>>> 2458ac77
        if (inTransaction) {
          return;
        }
      }
    }
    if (!inTransaction) {
      return;
    }
    throw new RuntimeException(
<<<<<<< HEAD
        "in-annotation-transaction = " + (!inTransaction) + " but expected in-annotation-transaction = " + inTransaction);
=======
            "in-annotation-transaction = " + (!inTransaction) + " but expected in-annotation-transaction = " + inTransaction);
>>>>>>> 2458ac77
  }

}<|MERGE_RESOLUTION|>--- conflicted
+++ resolved
@@ -104,11 +104,7 @@
     StackTraceElement[] stack = Thread.currentThread().getStackTrace();
     for (StackTraceElement ste : stack) {
       if (ste.getClassName().startsWith("org.springframework.transaction.interceptor")
-<<<<<<< HEAD
-          || ste.getClassName().startsWith("org.springframework.data.couchbase.transaction.interceptor")) {
-=======
               || ste.getClassName().startsWith("org.springframework.data.couchbase.transaction.interceptor")) {
->>>>>>> 2458ac77
         if (inTransaction) {
           return;
         }
@@ -118,11 +114,7 @@
       return;
     }
     throw new RuntimeException(
-<<<<<<< HEAD
-        "in-annotation-transaction = " + (!inTransaction) + " but expected in-annotation-transaction = " + inTransaction);
-=======
             "in-annotation-transaction = " + (!inTransaction) + " but expected in-annotation-transaction = " + inTransaction);
->>>>>>> 2458ac77
   }
 
 }