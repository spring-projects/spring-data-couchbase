--- conflicted
+++ resolved
@@ -446,11 +446,7 @@
 			personOperationsRx = opsRx;
 		}
 
-<<<<<<< HEAD
-		@Transactional(transactionManager = BeanNames.COUCHBASE_TRANSACTION_MANAGER)
-=======
-		@Transactional
->>>>>>> 4624a595
+		@Transactional
 		public Person declarativeSavePerson(Person person) {
 			assertInAnnotationTransaction(true);
 			long currentThreadId = Thread.currentThread().getId();
@@ -463,11 +459,7 @@
 			return ret;
 		}
 
-<<<<<<< HEAD
-		@Transactional(transactionManager = BeanNames.COUCHBASE_TRANSACTION_MANAGER)
-=======
-		@Transactional
->>>>>>> 4624a595
+		@Transactional
 		public Person declarativeSavePersonWithThread(Person person, Thread thread) {
 			assertInAnnotationTransaction(true);
 			long currentThreadId = Thread.currentThread().getId();
@@ -480,11 +472,7 @@
 			return ret;
 		}
 
-<<<<<<< HEAD
-		@Transactional(transactionManager = BeanNames.COUCHBASE_TRANSACTION_MANAGER)
-=======
-		@Transactional
->>>>>>> 4624a595
+		@Transactional
 		public void insertThenThrow() {
 			Person person = new Person(null, "Walter", "White");
 			assertInAnnotationTransaction(true);
@@ -500,42 +488,26 @@
 		 * @param person
 		 * @return
 		 */
-<<<<<<< HEAD
-		@Transactional(transactionManager = BeanNames.COUCHBASE_TRANSACTION_MANAGER)
-=======
-		@Transactional
->>>>>>> 4624a595
+		@Transactional
 		public Person replacePerson(Person person, AtomicInteger tryCount) {
 			tryCount.incrementAndGet();
 			// Note that passing in a Person and replace it in this way, is not supported
 			return personOperations.replaceById(Person.class).one(person);
 		}
 
-<<<<<<< HEAD
-		@Transactional(transactionManager = BeanNames.COUCHBASE_TRANSACTION_MANAGER)
-=======
-		@Transactional
->>>>>>> 4624a595
+		@Transactional
 		public void replaceEntityWithoutVersion(String id) {
 			PersonWithoutVersion fetched = personOperations.findById(PersonWithoutVersion.class).one(id);
 			personOperations.replaceById(PersonWithoutVersion.class).one(fetched);
 		}
 
-<<<<<<< HEAD
-		@Transactional(transactionManager = BeanNames.COUCHBASE_TRANSACTION_MANAGER)
-=======
-		@Transactional
->>>>>>> 4624a595
+		@Transactional
 		public void removeEntityWithoutVersion(String id) {
 			PersonWithoutVersion fetched = personOperations.findById(PersonWithoutVersion.class).one(id);
 			personOperations.removeById(PersonWithoutVersion.class).oneEntity(fetched);
 		}
 
-<<<<<<< HEAD
-		@Transactional(transactionManager = BeanNames.COUCHBASE_TRANSACTION_MANAGER)
-=======
-		@Transactional
->>>>>>> 4624a595
+		@Transactional
 		public Person declarativeFindReplaceTwicePersonCallback(Person person, AtomicInteger tryCount) {
 			assertInAnnotationTransaction(true);
 			System.err.println("declarativeFindReplacePersonCallback try: " + tryCount.incrementAndGet());
@@ -544,11 +516,7 @@
 			return personOperations.replaceById(Person.class).one(pUpdated);
 		}
 
-<<<<<<< HEAD
-		@Transactional(transactionManager = BeanNames.COUCHBASE_TRANSACTION_MANAGER, timeout = 2)
-=======
 		@Transactional(timeout = 2)
->>>>>>> 4624a595
 
 		public Person replace(Person person, AtomicInteger tryCount) {
 			assertInAnnotationTransaction(true);
@@ -556,11 +524,7 @@
 			return personOperations.replaceById(Person.class).one(person);
 		}
 
-<<<<<<< HEAD
-		@Transactional(transactionManager = BeanNames.COUCHBASE_TRANSACTION_MANAGER)
-=======
-		@Transactional
->>>>>>> 4624a595
+		@Transactional
 		public Person fetchAndReplace(String id, AtomicInteger tryCount, Function<Person, Person> callback) {
 			assertInAnnotationTransaction(true);
 			tryCount.incrementAndGet();
@@ -569,22 +533,14 @@
 			return personOperations.replaceById(Person.class).one(modified);
 		}
 
-<<<<<<< HEAD
-		@Transactional(transactionManager = BeanNames.COUCHBASE_TRANSACTION_MANAGER)
-=======
-		@Transactional
->>>>>>> 4624a595
+		@Transactional
 		public <T> T doInTransaction(AtomicInteger tryCount, Function<CouchbaseOperations, T> callback) {
 			assertInAnnotationTransaction(true);
 			tryCount.incrementAndGet();
 			return callback.apply(personOperations);
 		}
 
-<<<<<<< HEAD
-		@Transactional(transactionManager = BeanNames.COUCHBASE_TRANSACTION_MANAGER)
-=======
-		@Transactional
->>>>>>> 4624a595
+		@Transactional
 		public void fetchAndRemove(String id, AtomicInteger tryCount) {
 			assertInAnnotationTransaction(true);
 			tryCount.incrementAndGet();
