--- conflicted
+++ resolved
@@ -1,616 +1,3 @@
-<<<<<<< HEAD
-/*
- * Copyright 2012-2021 the original author or authors
- *
- * Licensed under the Apache License, Version 2.0 (the "License");
- * you may not use this file except in compliance with the License.
- * You may obtain a copy of the License at
- *
- *        https://www.apache.org/licenses/LICENSE-2.0
- *
- * Unless required by applicable law or agreed to in writing, software
- * distributed under the License is distributed on an "AS IS" BASIS,
- * WITHOUT WARRANTIES OR CONDITIONS OF ANY KIND, either express or implied.
- * See the License for the specific language governing permissions and
- * limitations under the License.
- */
-
-package org.springframework.data.couchbase.transactions;
-
-import com.couchbase.client.java.Cluster;
-import lombok.Data;
-import org.springframework.context.annotation.AnnotationConfigApplicationContext;
-import org.springframework.context.annotation.Bean;
-import org.springframework.data.couchbase.config.BeanNames;
-import org.springframework.data.couchbase.core.CouchbaseOperations;
-import org.springframework.data.couchbase.transaction.CouchbaseTransactionManager;
-import reactor.core.publisher.Flux;
-import reactor.core.publisher.Mono;
-import reactor.test.StepVerifier;
-
-import java.time.Duration;
-
-import org.junit.jupiter.api.AfterAll;
-import org.junit.jupiter.api.BeforeAll;
-import org.junit.jupiter.api.BeforeEach;
-import org.junit.jupiter.api.Test;
-import org.springframework.beans.factory.annotation.Autowired;
-import org.springframework.context.annotation.Configuration;
-import org.springframework.context.support.GenericApplicationContext;
-import org.springframework.dao.DataRetrievalFailureException;
-import org.springframework.data.couchbase.CouchbaseClientFactory;
-import org.springframework.data.couchbase.config.AbstractCouchbaseConfiguration;
-import org.springframework.data.couchbase.core.CouchbaseTemplate;
-import org.springframework.data.couchbase.core.ReactiveCouchbaseOperations;
-import org.springframework.data.couchbase.core.ReactiveCouchbaseTemplate;
-import org.springframework.data.couchbase.core.query.Query;
-import org.springframework.data.couchbase.domain.Person;
-import org.springframework.data.couchbase.domain.PersonRepository;
-import org.springframework.data.couchbase.domain.ReactivePersonRepository;
-import org.springframework.data.couchbase.repository.config.EnableCouchbaseRepositories;
-import org.springframework.data.couchbase.repository.config.EnableReactiveCouchbaseRepositories;
-import org.springframework.data.couchbase.transaction.ReactiveCouchbaseTransactionManager;
-import org.springframework.data.couchbase.util.Capabilities;
-import org.springframework.data.couchbase.util.ClusterType;
-import org.springframework.data.couchbase.util.IgnoreWhen;
-import org.springframework.data.couchbase.util.JavaIntegrationTests;
-import org.springframework.test.context.junit.jupiter.SpringJUnitConfig;
-import org.springframework.transaction.annotation.Transactional;
-import org.springframework.transaction.reactive.TransactionalOperator;
-import org.springframework.transaction.support.DefaultTransactionDefinition;
-
-import com.couchbase.client.core.cnc.Event;
-import com.couchbase.client.core.error.DocumentNotFoundException;
-import com.couchbase.client.java.Collection;
-import com.couchbase.client.java.ReactiveCollection;
-import com.couchbase.client.java.kv.RemoveOptions;
-import com.couchbase.transactions.TransactionDurabilityLevel;
-import com.couchbase.transactions.config.TransactionConfig;
-import com.couchbase.transactions.config.TransactionConfigBuilder;
-
-import static com.couchbase.client.java.query.QueryScanConsistency.REQUEST_PLUS;
-import static org.assertj.core.api.Assertions.assertThat;
-
-/**
- * Tests for com.couchbase.transactions without using the spring data transactions framework
- *
- * @author Michael Reiche
- */
-@IgnoreWhen(missesCapabilities = Capabilities.QUERY, clusterTypes = ClusterType.MOCKED)
-@SpringJUnitConfig(CouchbasePersonTransactionReactiveIntegrationTests.Config.class)
-//@Transactional(transactionManager = BeanNames.COUCHBASE_TRANSACTION_MANAGER)
-public class CouchbasePersonTransactionReactiveIntegrationTests extends JavaIntegrationTests {
-
-	@Autowired CouchbaseClientFactory couchbaseClientFactory;
-	@Autowired ReactiveCouchbaseTransactionManager reactiveCouchbaseTransactionManager;
-	@Autowired CouchbaseTransactionManager couchbaseTransactionManager;
-	@Autowired ReactivePersonRepository rxRepo;
-	@Autowired PersonRepository repo;
-	@Autowired ReactiveCouchbaseTemplate rxCBTmpl;
-
-	@Autowired Cluster myCluster;
-
-	/* DO NOT @Autowired */ PersonServiceInner personServiceInner;
-
-	static GenericApplicationContext context;
-	@Autowired ReactiveCouchbaseTemplate operations;
-
-	@BeforeAll
-	public static void beforeAll() {
-		callSuperBeforeAll(new Object() {});
-		context = new AnnotationConfigApplicationContext(CouchbasePersonTransactionReactiveIntegrationTests.Config.class,
-				PersonServiceInner.class);
-	}
-
-	@AfterAll
-	public static void afterAll() {
-		callSuperAfterAll(new Object() {});
-	}
-
-	@BeforeEach
-	public void beforeEachTest() {
-		personServiceInner = context.getBean(PersonServiceInner.class); // getting it via autowired results in no @Transactional
-		operations.removeByQuery(Person.class).withConsistency(REQUEST_PLUS).all().collectList().block();
-		operations.removeByQuery(EventLog.class).withConsistency(REQUEST_PLUS).all().collectList().block();
-		operations.findByQuery(Person.class).withConsistency(REQUEST_PLUS).all().collectList().block();
-		operations.findByQuery(EventLog.class).withConsistency(REQUEST_PLUS).all().collectList().block();
-	}
-
-
-	@Test // DATAMONGO-2265
-	public void shouldRollbackAfterException() {
-		personServiceInner.savePersonErrors(new Person(null, "Walter", "White")) //
-				.as(StepVerifier::create) //
-				.verifyError(RuntimeException.class);
-		// operations.findByQuery(Person.class).withConsistency(QueryScanConsistency.REQUEST_PLUS).count().block();
-		// sleepMs(5000);
-		operations.count(new Query(), Person.class) //
-				.as(StepVerifier::create) //
-				.expectNext(0L) //
-				.verifyComplete();
-	}
-
-	@Test // DATAMONGO-2265
-	// @Rollback(false)
-	public void shouldRollbackAfterExceptionOfTxAnnotatedMethod() {
-		Person p = new Person(null, "Walter", "White");
-		try {
-			personServiceInner.declarativeSavePersonErrors(p) //
-					.as(StepVerifier::create) //
-					.expectComplete();
-			// .verifyError(RuntimeException.class);
-		} catch (RuntimeException e) {
-			if (e instanceof SimulateFailureException || (e.getMessage() != null && e.getMessage().contains("poof"))) {
-				System.err.println(e);
-			} else {
-				throw e;
-			}
-		}
-
-	}
-
-	@Test // DATAMONGO-2265
-	public void commitShouldPersistTxEntries() {
-
-		personServiceInner.savePerson(new Person(null, "Walter", "White")) //
-				.as(StepVerifier::create) //
-				.expectNextCount(1) //
-				.verifyComplete();
-
-		operations.findByQuery(Person.class).withConsistency(REQUEST_PLUS).count().block();
-
-		operations.findByQuery(Person.class).withConsistency(REQUEST_PLUS).count() //
-				.as(StepVerifier::create) //
-				.expectNext(1L) //
-				.verifyComplete();
-	}
-
-	@Test // DATAMONGO-2265
-	public void commitShouldPersistTxEntriesOfTxAnnotatedMethod() {
-
-		personServiceInner.declarativeSavePerson(new Person(null, "Walter", "White")).as(StepVerifier::create) //
-				.expectNextCount(1) //
-				.verifyComplete();
-
-		operations.findByQuery(Person.class).withConsistency(REQUEST_PLUS).count() //
-				.as(StepVerifier::create) //
-				.expectNext(1L) //
-				.verifyComplete();
-
-	}
-
-	@Test // DATAMONGO-2265
-	public void commitShouldPersistTxEntriesAcrossCollections() {
-
-		personServiceInner.saveWithLogs(new Person(null, "Walter", "White")) //
-				.then() //
-				.as(StepVerifier::create) //
-				.verifyComplete();
-
-		operations.findByQuery(Person.class).withConsistency(REQUEST_PLUS).count() //
-				.as(StepVerifier::create) //
-				.expectNext(1L) //
-				.verifyComplete();
-
-		operations.findByQuery(Person.class).withConsistency(REQUEST_PLUS).count() //
-				.as(StepVerifier::create) //
-				.expectNext(4L) //
-				.verifyComplete();
-	}
-
-	@Test // DATAMONGO-2265
-	public void rollbackShouldAbortAcrossCollections() {
-
-		personServiceInner.saveWithErrorLogs(new Person(null, "Walter", "White")) //
-				.then() //
-				.as(StepVerifier::create) //
-				.verifyError();
-
-		operations.count(new Query(), Person.class) //
-				.as(StepVerifier::create) //
-				.expectNext(0L) //
-				.verifyComplete();
-
-		operations.count(new Query(), EventLog.class)//
-				.as(StepVerifier::create) //
-				.expectNext(0L) //
-				.verifyComplete();
-	}
-
-	@Test // DATAMONGO-2265
-	public void countShouldWorkInsideTransaction() {
-
-		personServiceInner.countDuringTx(new Person(null, "Walter", "White")) //
-				.as(StepVerifier::create) //
-				.expectNext(1L) //
-				.verifyComplete();
-	}
-
-	@Test // DATAMONGO-2265
-	public void emitMultipleElementsDuringTransaction() {
-
-		try {
-			personServiceInner.saveWithLogs(new Person(null, "Walter", "White")) //
-					.as(StepVerifier::create) //
-					.expectNextCount(4L) //
-					.verifyComplete();
-		} catch (Exception e) {
-			System.err.println("Done");
-			throw e;
-		}
-	}
-
-	@Test // DATAMONGO-2265
-	public void errorAfterTxShouldNotAffectPreviousStep() {
-
-		Person p = new Person(1, "Walter", "White");
-		remove(couchbaseTemplate, "_default", p.getId().toString());
-		personServiceInner.savePerson(p) //
-				//.delayElement(Duration.ofMillis(100)) //
-				.then(Mono.error(new RuntimeException("my big bad evil error"))).as(StepVerifier::create) //
-				.expectError()
-				.verify();
-				//.expectError() //
-				//.as(StepVerifier::create)
-				//.expectNext(p)
-				//.verifyComplete();
-
-		operations.findByQuery(Person.class).withConsistency(REQUEST_PLUS).count() //
-				.as(StepVerifier::create) //
-				.expectNext(1L) //
-				.verifyComplete();
-	}
-
-	// @RequiredArgsConstructor
-	static class PersonServiceInner {
-
-		final ReactiveCouchbaseOperations personOperationsRx;
-		final ReactiveCouchbaseTransactionManager managerRx;
-		final CouchbaseOperations personOperations;
-		final CouchbaseTransactionManager manager;
-
-		public PersonServiceInner(CouchbaseOperations ops, CouchbaseTransactionManager mgr, ReactiveCouchbaseOperations opsRx,
-															ReactiveCouchbaseTransactionManager mgrRx) {
-			personOperations = ops;
-			manager = mgr;
-			System.err.println("operations cluster  : " + personOperations.getCouchbaseClientFactory().getCluster());
-			System.err.println("manager cluster     : " + manager.getDatabaseFactory().getCluster());
-			System.err.println("manager Manager     : " + manager);
-
-			personOperationsRx = opsRx;
-			managerRx = mgrRx;
-			System.out
-					.println("operationsRx cluster  : " + personOperationsRx.getCouchbaseClientFactory().getCluster().block());
-			System.out.println("managerRx cluster     : " + mgrRx.getDatabaseFactory().getCluster().block());
-			System.out.println("managerRx Manager     : " + managerRx);
-			return;
-		}
-
-		public Mono<Person> savePersonErrors(Person person) {
-
-			TransactionalOperator transactionalOperator = TransactionalOperator.create(managerRx);
-			return personOperationsRx.insertById(Person.class).one(person) //
-					.<Person> flatMap(it -> Mono.error(new RuntimeException("poof!"))) //
-					.as(transactionalOperator::transactional);
-		}
-
-		public Mono<Person> savePerson(Person person) {
-
-			TransactionalOperator transactionalOperator = TransactionalOperator.create(managerRx,
-					new DefaultTransactionDefinition());
-
-			return personOperationsRx.insertById(Person.class).one(person) //
-					.flatMap(Mono::just) //
-					.as(transactionalOperator::transactional);
-		}
-
-		public Mono<Long> countDuringTx(Person person) {
-
-			TransactionalOperator transactionalOperator = TransactionalOperator.create(managerRx,
-					new DefaultTransactionDefinition());
-
-			return personOperationsRx.insertById(Person.class).one(person) //
-					.then(personOperationsRx.count(new Query(), Person.class)) //
-					.as(transactionalOperator::transactional);
-		}
-
-		public Flux<EventLog> saveWithLogs(Person person) {
-
-			TransactionalOperator transactionalOperator = TransactionalOperator.create(managerRx,
-					new DefaultTransactionDefinition());
-
-			return Flux.merge(personOperationsRx.insertById(EventLog.class).one(new EventLog(new ObjectId().toString(), "beforeConvert")), //
-					personOperationsRx.insertById(EventLog.class).one(new EventLog(new ObjectId(), "afterConvert")), //
-					personOperationsRx.insertById(EventLog.class).one(new EventLog(new ObjectId(), "beforeInsert")), //
-					personOperationsRx.insertById(Person.class).one(person), //
-					personOperationsRx.insertById(EventLog.class).one(new EventLog(new ObjectId(), "afterInsert"))) //
-					.thenMany(personOperationsRx.findByQuery(EventLog.class).all()) //
-					.as(transactionalOperator::transactional);
-		}
-
-		public Flux<Void> saveWithErrorLogs(Person person) {
-
-			TransactionalOperator transactionalOperator = TransactionalOperator.create(managerRx,
-					new DefaultTransactionDefinition());
-
-			return Flux.merge(personOperationsRx.save(new EventLog(new ObjectId(), "beforeConvert")), //
-					personOperationsRx.save(new EventLog(new ObjectId(), "afterConvert")), //
-					personOperationsRx.save(new EventLog(new ObjectId(), "beforeInsert")), //
-					personOperationsRx.save(person), //
-					personOperationsRx.save(new EventLog(new ObjectId(), "afterInsert"))) //
-					.<Void> flatMap(it -> Mono.error(new RuntimeException("poof!"))) //
-					.as(transactionalOperator::transactional);
-		}
-
-		@Transactional
-		public Flux<Person> declarativeSavePerson(Person person) {
-
-			TransactionalOperator transactionalOperator = TransactionalOperator.create(managerRx,
-					new DefaultTransactionDefinition());
-
-			return transactionalOperator.execute(reactiveTransaction -> personOperationsRx.insertById(Person.class).one(person));
-		}
-
-		@Transactional(transactionManager = BeanNames.COUCHBASE_TRANSACTION_MANAGER)
-		public Flux<Person> declarativeSavePersonErrors(Person person) {
-			Person p = personOperations.insertById(Person.class).one(person);
-			// if(1==1)throw new RuntimeException("poof!");
-			Person pp = personOperations.findByQuery(Person.class).withConsistency(REQUEST_PLUS).all().get(0);
-			System.err.println("pp=" + pp);
-			SimulateFailureException.throwEx();
-			return Flux.just(p);
-		}
-	}
-
-	/*
-	  @Test
-	  public void deletePersonCBTransactionsRxTmpl() {
-	    Person person = new Person(1, "Walter", "White");
-	    remove(cbTmpl, cName, person.getId().toString());
-	    rxCBTmpl.insertById(Person.class).inCollection(cName).one(person).block();
-	
-	    Mono<TransactionResult> result = transactions.reactive(((ctx) -> { // get the ctx
-	      return rxCBTmpl.removeById(Person.class).inCollection(cName).transaction(ctx).one(person.getId().toString())
-	          .then();
-	    }));
-	    result.block();
-	    Person pFound = rxCBTmpl.findById(Person.class).inCollection(cName).one(person.getId().toString()).block();
-	    assertNull(pFound, "Should not have found " + pFound);
-	  }
-	
-	  @Test
-	  public void deletePersonCBTransactionsRxTmplFail() {
-	    Person person = new Person(1, "Walter", "White");
-	    remove(cbTmpl, cName, person.getId().toString());
-	    cbTmpl.insertById(Person.class).inCollection(cName).one(person);
-	
-	    Mono<TransactionResult> result = transactions.reactive(((ctx) -> { // get the ctx
-	      return rxCBTmpl.removeById(Person.class).inCollection(cName).transaction(ctx).one(person.getId().toString())
-	          .then(rxCBTmpl.removeById(Person.class).inCollection(cName).transaction(ctx).one(person.getId().toString()))
-	          .then();
-	    }));
-	    assertThrows(TransactionFailed.class, result::block);
-	    Person pFound = cbTmpl.findById(Person.class).inCollection(cName).one(person.getId().toString());
-	    assertEquals(pFound, person, "Should have found " + person);
-	  }
-	
-	  //  RxRepo ////////////////////////////////////////////////////////////////////////////////////////////
-	
-	  @Test
-	  public void deletePersonCBTransactionsRxRepo() {
-	    Person person = new Person(1, "Walter", "White");
-	    remove(cbTmpl, cName, person.getId().toString());
-	    rxRepo.withCollection(cName).save(person).block();
-	
-	    Mono<TransactionResult> result = transactions.reactive(((ctx) -> { // get the ctx
-	      return rxRepo.withCollection(cName).withTransaction(ctx).deleteById(person.getId().toString()).then();
-	    }));
-	    result.block();
-	    Person pFound = cbTmpl.findById(Person.class).inCollection(cName).one(person.getId().toString());
-	    assertNull(pFound, "Should not have found " + pFound);
-	  }
-	
-	  @Test
-	  public void deletePersonCBTransactionsRxRepoFail() {
-	    Person person = new Person(1, "Walter", "White");
-	    remove(cbTmpl, cName, person.getId().toString());
-	    rxRepo.withCollection(cName).save(person).block();
-	
-	    Mono<TransactionResult> result = transactions.reactive(((ctx) -> { // get the ctx
-	      return rxRepo.withCollection(cName).withTransaction(ctx).deleteById(person.getId().toString())
-	          .then(rxRepo.withCollection(cName).withTransaction(ctx).deleteById(person.getId().toString())).then();
-	    }));
-	    assertThrows(TransactionFailed.class, result::block);
-	    Person pFound = cbTmpl.findById(Person.class).inCollection(cName).one(person.getId().toString());
-	    assertEquals(pFound, person, "Should have found " + person);
-	  }
-	
-	  @Test
-	  public void findPersonCBTransactions() {
-	    Person person = new Person(1, "Walter", "White");
-	    remove(cbTmpl, cName, person.getId().toString());
-	    cbTmpl.insertById(Person.class).inCollection(cName).one(person);
-	    List<Object> docs = new LinkedList<>();
-	    Query q = Query.query(QueryCriteria.where("meta().id").eq(person.getId()));
-	    Mono<TransactionResult> result = transactions.reactive(((ctx) -> { // get the ctx
-	      return rxCBTmpl.findByQuery(Person.class).inCollection(cName).matching(q).transaction(ctx).one().map(doc -> {
-	        docs.add(doc);
-	        return doc;
-	      }).then();
-	    }));
-	    result.block();
-	    assertFalse(docs.isEmpty(), "Should have found " + person);
-	    for (Object o : docs) {
-	      assertEquals(o, person, "Should have found " + person);
-	    }
-	  }
-	
-	  @Test
-	  // @Transactional // TODO @Transactional does nothing. Transaction is handled by transactionalOperator
-	  // Failed to retrieve PlatformTransactionManager for @Transactional test:
-	  public void insertPersonRbCBTransactions() {
-	    Person person = new Person(1, "Walter", "White");
-	    remove(cbTmpl, cName, person.getId().toString());
-	
-	    Mono<TransactionResult> result = transactions.reactive((ctx) -> { // get the ctx
-	      return rxCBTmpl.insertById(Person.class).inCollection(cName).transaction(ctx).one(person)
-	          .<Person> flatMap(it -> Mono.error(new PoofException())).then();
-	    });
-	
-	    try {
-	      result.block();
-	    } catch (TransactionFailed e) {
-	      e.printStackTrace();
-	      if (e.getCause() instanceof PoofException) {
-	        Person pFound = cbTmpl.findById(Person.class).inCollection(cName).one(person.getId().toString());
-	        assertNull(pFound, "Should not have found " + pFound);
-	        return;
-	      } else {
-	        e.printStackTrace();
-	      }
-	    }
-	    throw new RuntimeException("Should have been a TransactionFailed exception with a cause of PoofException");
-	  }
-	
-	  @Test
-	  // @Transactional // TODO @Transactional does nothing. Transaction is handled by transactionalOperator
-	  // Failed to retrieve PlatformTransactionManager for @Transactional test:
-	  public void replacePersonRbCBTransactions() {
-	    Person person = new Person(1, "Walter", "White");
-	    remove(cbTmpl, cName, person.getId().toString());
-	    cbTmpl.insertById(Person.class).inCollection(cName).one(person);
-	    Mono<TransactionResult> result = transactions.reactive((ctx) -> { // get the ctx
-	      return rxCBTmpl.findById(Person.class).inCollection(cName).transaction(ctx).one(person.getId().toString())
-	          .flatMap(pFound -> rxCBTmpl.replaceById(Person.class).inCollection(cName).transaction(ctx)
-	              .one(pFound.withFirstName("Walt")))
-	          .<Person> flatMap(it -> Mono.error(new PoofException())).then();
-	    });
-	
-	    try {
-	      result.block();
-	    } catch (TransactionFailed e) {
-	      if (e.getCause() instanceof PoofException) {
-	        Person pFound = cbTmpl.findById(Person.class).inCollection(cName).one(person.getId().toString());
-	        assertEquals(person, pFound, "Should have found " + person);
-	        return;
-	      } else {
-	        e.printStackTrace();
-	      }
-	    }
-	    throw new RuntimeException("Should have been a TransactionFailed exception with a cause of PoofException");
-	  }
-	
-	  @Test
-	  public void findPersonSpringTransactions() {
-	    Person person = new Person(1, "Walter", "White");
-	    remove(cbTmpl, cName, person.getId().toString());
-	    cbTmpl.insertById(Person.class).inCollection(cName).one(person);
-	    List<Object> docs = new LinkedList<>();
-	    Query q = Query.query(QueryCriteria.where("meta().id").eq(person.getId()));
-	    Mono<TransactionResult> result = transactions.reactive((ctx) -> { // get the ctx
-	      return rxCBTmpl.findByQuery(Person.class).inCollection(cName).matching(q).transaction(ctx).one().map(doc -> {
-	        docs.add(doc);
-	        return doc;
-	      }).then();
-	    });
-	    result.block();
-	    assertFalse(docs.isEmpty(), "Should have found " + person);
-	    for (Object o : docs) {
-	      assertEquals(o, person, "Should have found " + person);
-	    }
-	  }
-	*/
-	void remove(Collection col, String id) {
-		remove(col.reactive(), id);
-	}
-
-	void remove(ReactiveCollection col, String id) {
-		try {
-			col.remove(id, RemoveOptions.removeOptions().timeout(Duration.ofSeconds(10))).block();
-		} catch (DocumentNotFoundException nfe) {
-			System.out.println(id + " : " + "DocumentNotFound when deleting");
-		}
-	}
-
-	void remove(CouchbaseTemplate template, String collection, String id) {
-		remove(template.reactive(), collection, id);
-	}
-
-	void remove(ReactiveCouchbaseTemplate template, String collection, String id) {
-		try {
-			template.removeById(Person.class).inCollection(collection).one(id).block();
-			System.out.println("removed " + id);
-		} catch (DocumentNotFoundException | DataRetrievalFailureException nfe) {
-			System.out.println(id + " : " + "DocumentNotFound when deleting");
-		}
-	}
-
-	@Configuration
-	@EnableCouchbaseRepositories("org.springframework.data.couchbase")
-	@EnableReactiveCouchbaseRepositories("org.springframework.data.couchbase")
-	static class Config extends AbstractCouchbaseConfiguration {
-
-		@Override
-		public String getConnectionString() {
-			return connectionString();
-		}
-
-		@Override
-		public String getUserName() {
-			return config().adminUsername();
-		}
-
-		@Override
-		public String getPassword() {
-			return config().adminPassword();
-		}
-
-		@Override
-		public String getBucketName() {
-			return bucketName();
-		}
-
-		@Override
-		public TransactionConfig transactionConfig() {
-			return TransactionConfigBuilder.create().logDirectly(Event.Severity.INFO).logOnFailure(true, Event.Severity.ERROR)
-					.expirationTime(Duration.ofMinutes(10)).durabilityLevel(TransactionDurabilityLevel.MAJORITY).build();
-		}
-
-		@Bean
-		public Cluster couchbaseCluster() {
-			return Cluster.connect("10.144.220.101", "Administrator", "password");
-		}
-
-		/*
-		@Bean("personService")
-		PersonService getPersonService(CouchbaseOperations ops, CouchbaseTransactionManager mgr,
-				ReactiveCouchbaseOperations opsRx, ReactiveCouchbaseTransactionManager mgrRx) {
-			return new PersonService(ops, mgr, opsRx, mgrRx);
-		}
-		 */
-
-	}
-
-	@Data
-	// @AllArgsConstructor
-	static class EventLog {
-		public EventLog() {}
-
-		public EventLog(ObjectId oid, String action) {
-			this.id = oid.toString();
-			this.action = action;
-		}
-
-		public EventLog(String id, String action) {
-			this.id = id;
-			this.action = action;
-		}
-
-		String id;
-		String action;
-	}
-}
-=======
 ///*
 // * Copyright 2012-2021 the original author or authors
 // *
@@ -1219,5 +606,4 @@
 //		String id;
 //		String action;
 //	}
-//}
->>>>>>> b6989d83
+//}