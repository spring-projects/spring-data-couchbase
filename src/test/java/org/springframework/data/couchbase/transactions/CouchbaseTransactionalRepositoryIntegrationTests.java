/*
 * Copyright 2012-2022 the original author or authors
 *
 * Licensed under the Apache License, Version 2.0 (the "License");
 * you may not use this file except in compliance with the License.
 * You may obtain a copy of the License at
 *
 *        https://www.apache.org/licenses/LICENSE-2.0
 *
 * Unless required by applicable law or agreed to in writing, software
 * distributed under the License is distributed on an "AS IS" BASIS,
 * WITHOUT WARRANTIES OR CONDITIONS OF ANY KIND, either express or implied.
 * See the License for the specific language governing permissions and
 * limitations under the License.
 */

package org.springframework.data.couchbase.transactions;

import static org.junit.jupiter.api.Assertions.assertNotEquals;
import static org.junit.jupiter.api.Assertions.assertNotNull;
import static org.junit.jupiter.api.Assertions.assertNull;
import static org.junit.jupiter.api.Assertions.fail;
import static org.springframework.data.couchbase.transactions.util.TransactionTestUtil.assertInTransaction;
import static org.springframework.data.couchbase.transactions.util.TransactionTestUtil.assertNotInReactiveTransaction;
import static org.springframework.data.couchbase.transactions.util.TransactionTestUtil.assertNotInTransaction;

import java.util.List;
import java.util.UUID;
import java.util.function.Consumer;

import org.junit.jupiter.api.AfterEach;
import org.junit.jupiter.api.BeforeAll;
import org.junit.jupiter.api.BeforeEach;
import org.junit.jupiter.api.DisplayName;
import org.junit.jupiter.api.Test;
import org.springframework.beans.factory.annotation.Autowired;
import org.springframework.data.couchbase.CouchbaseClientFactory;
import org.springframework.data.couchbase.config.BeanNames;
import org.springframework.data.couchbase.core.CouchbaseTemplate;
import org.springframework.data.couchbase.domain.User;
import org.springframework.data.couchbase.domain.UserRepository;
import org.springframework.data.couchbase.util.ClusterType;
import org.springframework.data.couchbase.util.IgnoreWhen;
import org.springframework.data.couchbase.util.JavaIntegrationTests;
import org.springframework.stereotype.Component;
import org.springframework.stereotype.Service;
import org.springframework.test.context.junit.jupiter.SpringJUnitConfig;
import org.springframework.transaction.annotation.EnableTransactionManagement;
import org.springframework.transaction.annotation.Transactional;

import com.couchbase.client.java.transactions.error.TransactionFailedException;

/**
 * Tests @Transactional with repository methods.
 */
@IgnoreWhen(clusterTypes = ClusterType.MOCKED)
@SpringJUnitConfig(classes = { TransactionsConfigCouchbaseSimpleTransactionManager.class, CouchbaseTransactionalRepositoryIntegrationTests.UserService.class })
public class CouchbaseTransactionalRepositoryIntegrationTests extends JavaIntegrationTests {
	// intellij flags "Could not autowire" when config classes are specified with classes={...}. But they are populated.
	@Autowired UserRepository userRepo;
	@Autowired CouchbaseClientFactory couchbaseClientFactory;
	@Autowired
	UserService userService;
	@Autowired CouchbaseTemplate operations;

	@BeforeAll
	public static void beforeAll() {
		callSuperBeforeAll(new Object() {});
	}

	@BeforeEach
	public void beforeEachTest() {
		assertNotInTransaction();
		assertNotInReactiveTransaction();
	}

	@AfterEach
	public void afterEachTest() {
		assertNotInTransaction();
		assertNotInReactiveTransaction();
	}

	@Test
	public void findByFirstname() {
		operations.insertById(User.class).one(new User(UUID.randomUUID().toString(), "Ada", "Lovelace"));

		List<User> users = userService.findByFirstname("Ada");

		assertNotEquals(0, users.size());
	}

	@Test
	public void save() {
		String id = UUID.randomUUID().toString();

		userService.run(repo -> {
			assertInTransaction();

			repo.save(new User(id, "Ada", "Lovelace"));

			assertInTransaction();

			// read your own write
			User user = operations.findById(User.class).one(id);
			assertNotNull(user);

			assertInTransaction();

		});

		User user = operations.findById(User.class).one(id);
		assertNotNull(user);
	}

	@DisplayName("Test that repo.save() is actually performed transactionally, by forcing a rollback")
	@Test
	public void saveRolledBack() {
		String id = UUID.randomUUID().toString();

		try {
			userService.run(repo -> {
				repo.save(new User(id, "Ada", "Lovelace"));
				SimulateFailureException.throwEx("fail");
			});
			fail();
		} catch (TransactionFailedException ignored) {}

		User user = operations.findById(User.class).one(id);
		assertNull(user);
	}

	@Service
	@Component
	@EnableTransactionManagement
	static class UserService {
		@Autowired UserRepository userRepo;

<<<<<<< HEAD
		@Transactional(transactionManager = BeanNames.COUCHBASE_TRANSACTION_MANAGER)
=======
		@Transactional
>>>>>>> 4624a595
		public void run(Consumer<UserRepository> callback) {
			callback.accept(userRepo);
		}

<<<<<<< HEAD
		@Transactional(transactionManager = BeanNames.COUCHBASE_TRANSACTION_MANAGER)
=======
		@Transactional
>>>>>>> 4624a595
		public List<User> findByFirstname(String name) {
			return userRepo.findByFirstname(name);
		}

	}


}<|MERGE_RESOLUTION|>--- conflicted
+++ resolved
@@ -135,20 +135,12 @@
 	static class UserService {
 		@Autowired UserRepository userRepo;
 
-<<<<<<< HEAD
-		@Transactional(transactionManager = BeanNames.COUCHBASE_TRANSACTION_MANAGER)
-=======
 		@Transactional
->>>>>>> 4624a595
 		public void run(Consumer<UserRepository> callback) {
 			callback.accept(userRepo);
 		}
 
-<<<<<<< HEAD
-		@Transactional(transactionManager = BeanNames.COUCHBASE_TRANSACTION_MANAGER)
-=======
 		@Transactional
->>>>>>> 4624a595
 		public List<User> findByFirstname(String name) {
 			return userRepo.findByFirstname(name);
 		}
