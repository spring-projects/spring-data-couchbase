--- conflicted
+++ resolved
@@ -131,11 +131,7 @@
 			personOperations = ops;
 		}
 
-<<<<<<< HEAD
-		@Transactional(transactionManager = BeanNames.COUCHBASE_TRANSACTION_MANAGER)
-=======
 		@Transactional
->>>>>>> 4624a595
 		public <T> T doInTransaction(AtomicInteger tryCount, Function<CouchbaseOperations, T> callback) {
 			tryCount.incrementAndGet();
 			return callback.apply(personOperations);
