/*
 * Copyright 2012-2021 the original author or authors
 *
 * Licensed under the Apache License, Version 2.0 (the "License");
 * you may not use this file except in compliance with the License.
 * You may obtain a copy of the License at
 *
 *        https://www.apache.org/licenses/LICENSE-2.0
 *
 * Unless required by applicable law or agreed to in writing, software
 * distributed under the License is distributed on an "AS IS" BASIS,
 * WITHOUT WARRANTIES OR CONDITIONS OF ANY KIND, either express or implied.
 * See the License for the specific language governing permissions and
 * limitations under the License.
 */

package org.springframework.data.couchbase.transactions;

import static com.couchbase.client.java.query.QueryScanConsistency.REQUEST_PLUS;
import static org.junit.jupiter.api.Assertions.assertEquals;
import static org.junit.jupiter.api.Assertions.assertFalse;
import static org.junit.jupiter.api.Assertions.assertNull;
import static org.junit.jupiter.api.Assertions.assertThrows;
import static org.junit.jupiter.api.Assertions.assertTrue;
import static org.springframework.data.couchbase.util.Util.assertInAnnotationTransaction;

import com.couchbase.client.core.transaction.CoreTransactionAttemptContext;
import com.couchbase.client.java.transactions.AttemptContextReactiveAccessor;
import com.couchbase.client.java.transactions.config.TransactionOptions;
import lombok.Data;
import reactor.core.publisher.Flux;
import reactor.core.publisher.Mono;
import reactor.util.retry.Retry;

import java.time.Duration;
import java.util.LinkedList;
import java.util.List;
import java.util.concurrent.atomic.AtomicBoolean;
import java.util.concurrent.atomic.AtomicInteger;

import org.junit.jupiter.api.AfterAll;
import org.junit.jupiter.api.BeforeAll;
import org.junit.jupiter.api.BeforeEach;
import org.junit.jupiter.api.Disabled;
import org.junit.jupiter.api.Test;
import org.springframework.beans.factory.annotation.Autowired;
import org.springframework.dao.DataRetrievalFailureException;
import org.springframework.dao.DuplicateKeyException;
import org.springframework.data.couchbase.CouchbaseClientFactory;
import org.springframework.data.couchbase.ReactiveCouchbaseClientFactory;
import org.springframework.data.couchbase.config.BeanNames;
import org.springframework.data.couchbase.core.CouchbaseOperations;
import org.springframework.data.couchbase.core.CouchbaseTemplate;
import org.springframework.data.couchbase.core.ReactiveCouchbaseOperations;
import org.springframework.data.couchbase.core.ReactiveCouchbaseTemplate;
import org.springframework.data.couchbase.core.RemoveResult;
import org.springframework.data.couchbase.core.query.Query;
import org.springframework.data.couchbase.core.query.QueryCriteria;
import org.springframework.data.couchbase.domain.Person;
import org.springframework.data.couchbase.domain.PersonRepository;
import org.springframework.data.couchbase.domain.ReactivePersonRepository;
import org.springframework.data.couchbase.transaction.CouchbaseSimpleCallbackTransactionManager;
<<<<<<< HEAD
=======
import org.springframework.data.couchbase.transaction.CouchbaseTransactionDefinition;
import org.springframework.data.couchbase.transaction.ReactiveCouchbaseResourceHolder;
>>>>>>> 2458ac77
import org.springframework.data.couchbase.transaction.ReactiveCouchbaseTransactionManager;
import org.springframework.data.couchbase.transaction.ReactiveTransactionsWrapper;
import org.springframework.data.couchbase.transaction.TransactionsWrapper;
import org.springframework.data.couchbase.util.Capabilities;
import org.springframework.data.couchbase.util.ClusterType;
import org.springframework.data.couchbase.util.IgnoreWhen;
import org.springframework.data.couchbase.util.JavaIntegrationTests;
import org.springframework.stereotype.Component;
import org.springframework.stereotype.Service;
import org.springframework.test.context.junit.jupiter.SpringJUnitConfig;
<<<<<<< HEAD
import org.springframework.transaction.annotation.EnableTransactionManagement;
import org.springframework.transaction.annotation.Transactional;
=======
import org.springframework.transaction.ReactiveTransaction;
import org.springframework.transaction.TransactionDefinition;
import org.springframework.transaction.annotation.EnableTransactionManagement;
import org.springframework.transaction.annotation.Transactional;
import org.springframework.transaction.reactive.TransactionContextManager;
import org.springframework.transaction.reactive.TransactionSynchronizationManager;
>>>>>>> 2458ac77
import org.springframework.transaction.reactive.TransactionalOperator;
import org.springframework.transaction.support.DefaultTransactionDefinition;

import com.couchbase.client.core.error.DocumentNotFoundException;
<<<<<<< HEAD
=======
import com.couchbase.client.core.error.transaction.RetryTransactionException;
>>>>>>> 2458ac77
import com.couchbase.client.core.error.transaction.TransactionOperationFailedException;
import com.couchbase.client.java.Collection;
import com.couchbase.client.java.ReactiveCollection;
import com.couchbase.client.java.kv.RemoveOptions;
import com.couchbase.client.java.transactions.TransactionResult;
<<<<<<< HEAD
=======
import com.couchbase.client.java.transactions.Transactions;
>>>>>>> 2458ac77
import com.couchbase.client.java.transactions.error.TransactionFailedException;

/**
 * Tests for com.couchbase.transactions using
 * <li><le>couchbase reactive transaction manager via transactional operator</le> <le>couchbase non-reactive transaction
 * manager via @Transactional</le> <le>@Transactional(transactionManager =
 * BeanNames.REACTIVE_COUCHBASE_TRANSACTION_MANAGER)</le></li>
 *
 * @author Michael Reiche
 */
@IgnoreWhen(missesCapabilities = Capabilities.QUERY, clusterTypes = ClusterType.MOCKED)
@SpringJUnitConfig(classes = { Config.class, CouchbasePersonTransactionIntegrationTests.PersonService.class })
public class CouchbasePersonTransactionIntegrationTests extends JavaIntegrationTests {

	@Autowired CouchbaseClientFactory couchbaseClientFactory;
	@Autowired ReactiveCouchbaseClientFactory reactiveCouchbaseClientFactory;
	@Autowired ReactiveCouchbaseTransactionManager reactiveCouchbaseTransactionManager;
	@Autowired ReactivePersonRepository rxRepo;
	@Autowired PersonRepository repo;
	@Autowired CouchbaseTemplate cbTmpl;
	@Autowired ReactiveCouchbaseTemplate rxCBTmpl;
	@Autowired PersonService personService;
	@Autowired CouchbaseTemplate operations;

	// if these are changed from default, then beforeEach needs to clean up separately
	String sName = "_default";
	String cName = "_default";
<<<<<<< HEAD
	private TransactionalOperator transactionalOperator;
=======

	// static GenericApplicationContext context;
>>>>>>> 2458ac77

	@BeforeAll
	public static void beforeAll() {
		callSuperBeforeAll(new Object() {});
<<<<<<< HEAD
=======
		// context = new AnnotationConfigApplicationContext(Config.class, PersonService.class);
>>>>>>> 2458ac77
	}

	@AfterAll
	public static void afterAll() {
		callSuperAfterAll(new Object() {});
<<<<<<< HEAD
=======
		// if (context != null) {
		// context.close();
		// }
>>>>>>> 2458ac77
	}

	@BeforeEach
	public void beforeEachTest() {
<<<<<<< HEAD
		List<RemoveResult> rp0 = operations.removeByQuery(Person.class).withConsistency(REQUEST_PLUS).all();
		List<RemoveResult> rp1 = operations.removeByQuery(Person.class).inScope(sName).inCollection(cName)
				.withConsistency(REQUEST_PLUS).all();
		List<RemoveResult> rp2 = operations.removeByQuery(EventLog.class).withConsistency(REQUEST_PLUS).all();
		List<RemoveResult> rp3 = operations.removeByQuery(EventLog.class).inScope(sName).inCollection(cName)
				.withConsistency(REQUEST_PLUS).all();

		List<Person> p0 = operations.findByQuery(Person.class).withConsistency(REQUEST_PLUS).all();
		List<Person> p1 = operations.findByQuery(Person.class).inScope(sName).inCollection(cName)
				.withConsistency(REQUEST_PLUS).all();
		List<EventLog> e0 = operations.findByQuery(EventLog.class).withConsistency(REQUEST_PLUS).all();
		List<EventLog> e1 = operations.findByQuery(EventLog.class).inScope(sName).inCollection(cName)
				.withConsistency(REQUEST_PLUS).all();
=======
		// personService = context.getBean(PersonService.class); // getting it via autowired results in no @Transactional
		// Skip this as we just one to track TransactionContext
		operations.removeByQuery(Person.class).withConsistency(REQUEST_PLUS).all(); // doesn't work???
		operations.removeByQuery(EventLog.class).withConsistency(REQUEST_PLUS).all();
		List<Person> p = operations.findByQuery(Person.class).withConsistency(REQUEST_PLUS).all();
		List<EventLog> e = operations.findByQuery(EventLog.class).withConsistency(REQUEST_PLUS).all();
>>>>>>> 2458ac77

		Person walterWhite = new Person(1, "Walter", "White");
		remove(cbTmpl, sName, cName, walterWhite.getId().toString());
		transactionalOperator = TransactionalOperator.create(reactiveCouchbaseTransactionManager);
	}

	@Test
	public void shouldRollbackAfterException() {
		Person p = new Person(null, "Walter", "White");
		assertThrows(SimulateFailureException.class, () -> personService.savePersonErrors(p));
		Long count = operations.findByQuery(Person.class).withConsistency(REQUEST_PLUS).count();
		assertEquals(0, count, "should have done roll back and left 0 entries");
	}

	@Test
	public void shouldRollbackAfterExceptionOfTxAnnotatedMethod() {
		Person p = new Person(null, "Walter", "White");
		assertThrowsOneOf(() -> personService.declarativeSavePersonErrors(p), TransactionFailedException.class);
		Long count = operations.findByQuery(Person.class).withConsistency(REQUEST_PLUS).count();
		assertEquals(0, count, "should have done roll back and left 0 entries");
	}

	@Test
	public void shouldRollbackAfterExceptionOfTxAnnotatedMethodReactive() {
		Person p = new Person(null, "Walter", "White");
		assertThrows(SimulateFailureException.class, () -> personService.declarativeSavePersonErrorsReactive(p).block());
		Long count = operations.findByQuery(Person.class).withConsistency(REQUEST_PLUS).count();
		assertEquals(0, count, "should have done roll back and left 0 entries");
	}

	@Test
	public void commitShouldPersistTxEntries() {
		Person p = new Person(null, "Walter", "White");
		Person s = personService.savePerson(p);
		Long count = operations.findByQuery(Person.class).withConsistency(REQUEST_PLUS).count();
		assertEquals(1, count, "should have saved and found 1");
	}

	@Test
	public void commitShouldPersistTxEntriesOfTxAnnotatedMethod() {
		Person p = new Person(null, "Walter", "White");
		Person s = personService.declarativeSavePerson(p);
		Long count = operations.findByQuery(Person.class).withConsistency(REQUEST_PLUS).count();
		assertEquals(1, count, "should have saved and found 1");
	}

	@Test
	public void replaceInTxAnnotatedCallback() {
		Person person = new Person(1, "Walter", "White");
		Person switchedPerson = new Person(1, "Dave", "Reynolds");
		cbTmpl.insertById(Person.class).one(person);
		AtomicInteger tryCount = new AtomicInteger(0);
		Person p = personService.declarativeFindReplacePersonCallback(switchedPerson, tryCount);
		Person pFound = rxCBTmpl.findById(Person.class).one(person.getId().toString()).block();
		assertEquals(switchedPerson.getFirstname(), pFound.getFirstname(), "should have been switched");
	}

	@Test
	public void commitShouldPersistTxEntriesOfTxAnnotatedMethodReactive() {
		Person p = new Person(null, "Walter", "White");
		Person s = personService.declarativeSavePersonReactive(p).block();
		Long count = operations.findByQuery(Person.class).withConsistency(REQUEST_PLUS).count();
		assertEquals(1, count, "should have saved and found 1");
	}

	@Test
	public void commitShouldPersistTxEntriesAcrossCollections() {
		List<EventLog> persons = personService.saveWithLogs(new Person(null, "Walter", "White"));
		Long count = operations.findByQuery(Person.class).withConsistency(REQUEST_PLUS).count();
		assertEquals(1, count, "should have saved and found 1");
		Long countEvents = operations.count(new Query(), EventLog.class); //
		assertEquals(4, countEvents, "should have saved and found 4");
	}

	@Test
	public void rollbackShouldAbortAcrossCollections() {
		assertThrows(SimulateFailureException.class,
				() -> personService.saveWithErrorLogs(new Person(null, "Walter", "White")));
		List<Person> persons = operations.findByQuery(Person.class).withConsistency(REQUEST_PLUS).all();
		assertEquals(0, persons.size(), "should have done roll back and left 0 entries");
		List<EventLog> events = operations.findByQuery(EventLog.class).withConsistency(REQUEST_PLUS).all(); //
		assertEquals(0, events.size(), "should have done roll back and left 0 entries");
	}

	@Test
	public void countShouldWorkInsideTransaction() {
		Long count = personService.countDuringTx(new Person(null, "Walter", "White"));
		assertEquals(1, count, "should have counted 1 during tx");
	}

	@Test
	public void emitMultipleElementsDuringTransaction() {
		List<EventLog> docs = personService.saveWithLogs(new Person(null, "Walter", "White"));
		assertEquals(4, docs.size(), "should have found 4 eventlogs");
	}

	@Test
	public void errorAfterTxShouldNotAffectPreviousStep() {
		Person p = personService.savePerson(new Person(null, "Walter", "White"));
		// todo gp user shouldn't be getting exposed to TransactionOperationFailedException
<<<<<<< HEAD
		// todo mr
		/*
		TransactionOperationFailedException {cause:com.couchbase.client.core.error.DocumentExistsException, retry:false, autoRollback:true, raise:TRANSACTION_FAILED}
		at com.couchbase.client.core.error.transaction.TransactionOperationFailedException$Builder.build(TransactionOperationFailedException.java:136)
		at com.couchbase.client.core.transaction.CoreTransactionAttemptContext.lambda$handleDocExistsDuringStagedInsert$116(CoreTransactionAttemptContext.java:1801)
		 */
=======
>>>>>>> 2458ac77
		assertThrows(TransactionOperationFailedException.class, () -> personService.savePerson(p));
		Long count = operations.findByQuery(Person.class).withConsistency(REQUEST_PLUS).count();
		assertEquals(1, count, "should have saved and found 1");
	}

	/**
	 * This will appear to work even if replaceById does not use a transaction.
	 */
	@Test
	@Disabled
	public void replacePersonCBTransactionsRxTmpl() {
		Person person = new Person(1, "Walter", "White");
		cbTmpl.insertById(Person.class).one(person);
<<<<<<< HEAD
		Mono<Person> result = rxCBTmpl.findById(Person.class).one(person.getId().toString()) //
				.flatMap((pp) -> rxCBTmpl.replaceById(Person.class).one(pp)) //
				.as(transactionalOperator::transactional);
=======
		Mono<TransactionResult> result = this.couchbaseClientFactory.getCluster().reactive().transactions().run(ctx -> {
			ReactiveCouchbaseResourceHolder resourceHolder = new ReactiveCouchbaseResourceHolder(AttemptContextReactiveAccessor.getCore(ctx));
			Mono<TransactionSynchronizationManager> sync = TransactionContextManager.currentContext()
					.map(TransactionSynchronizationManager::new).flatMap(synchronizationManager -> {
						synchronizationManager.bindResource(reactiveCouchbaseClientFactory.getCluster().block(), resourceHolder);
						prepareSynchronization(synchronizationManager, null, new CouchbaseTransactionDefinition());
						return rxCBTmpl.findById(Person.class).one(person.getId().toString()) //
								.flatMap((pp) -> rxCBTmpl.replaceById(Person.class).one(pp)) //
								.then(Mono.just(synchronizationManager)); // tx
					});
			return sync.contextWrite(TransactionContextManager.getOrCreateContext())
					.contextWrite(TransactionContextManager.getOrCreateContextHolder()).then();
		});

>>>>>>> 2458ac77
		result.block();
		Person pFound = rxCBTmpl.findById(Person.class).one(person.getId().toString()).block();
		assertEquals(person, pFound, "should have found expected " + person);
	}

	@Test
	public void insertPersonCBTransactionsRxTmplRollback() {
		Person person = new Person(1, "Walter", "White");
<<<<<<< HEAD
		Mono<Person> result = rxCBTmpl.insertById(Person.class).one(person) //
				.flatMap(p -> throwSimulatedFailure(p)).as(transactionalOperator::transactional); // tx
		assertThrows(SimulateFailureException.class, result::block);
=======
		try {
			rxCBTmpl.removeById(Person.class).one(person.getId().toString());
		} catch (DocumentNotFoundException dnfe) {}
		Mono<TransactionResult> result = couchbaseClientFactory.getCluster().reactive().transactions().run(ctx -> {
			ReactiveCouchbaseResourceHolder resourceHolder = new ReactiveCouchbaseResourceHolder(AttemptContextReactiveAccessor.getCore(ctx));
			Mono<TransactionSynchronizationManager> sync = TransactionContextManager.currentContext()
					.map(TransactionSynchronizationManager::new).flatMap(synchronizationManager -> {
						synchronizationManager.bindResource(reactiveCouchbaseClientFactory.getCluster().block(), resourceHolder);
						prepareSynchronization(synchronizationManager, null, new CouchbaseTransactionDefinition());
						// execute the transaction (insertById, SimulateFailure), insertById() will fetch the ctx from the context
						return rxCBTmpl.insertById(Person.class).one(person).then(Mono.error(new SimulateFailureException())); // tx
					});
			return sync.contextWrite(TransactionContextManager.getOrCreateContext())
					.contextWrite(TransactionContextManager.getOrCreateContextHolder()).then();

		});
		assertThrowsCause(TransactionFailedException.class, SimulateFailureException.class, (ignore) -> {
			result.block();
			return null;
		});
>>>>>>> 2458ac77
		Person pFound = rxCBTmpl.findById(Person.class).one(person.getId().toString()).block();
		assertNull(pFound, "insert should have been rolled back");
	}

	@Test
	public void insertTwicePersonCBTransactionsRxTmplRollback() {
		Person person = new Person(1, "Walter", "White");
<<<<<<< HEAD
		Mono<Person> result = rxCBTmpl.insertById(Person.class).one(person) //
				.flatMap((ppp) -> rxCBTmpl.insertById(Person.class).one(ppp)) //
				.as(transactionalOperator::transactional);
		assertThrows(DuplicateKeyException.class, result::block);
=======
		//
		Transactions transactions = this.couchbaseClientFactory.getCluster().transactions();
		Mono<TransactionResult> result = couchbaseClientFactory.getCluster().reactive().transactions().run(ctx -> {

			ReactiveCouchbaseResourceHolder resourceHolder = new ReactiveCouchbaseResourceHolder(AttemptContextReactiveAccessor.getCore(ctx));
			Mono<TransactionSynchronizationManager> sync = TransactionContextManager.currentContext()
					.map(TransactionSynchronizationManager::new).flatMap(synchronizationManager -> {
						synchronizationManager.bindResource(reactiveCouchbaseClientFactory.getCluster().block(), resourceHolder);
						prepareSynchronization(synchronizationManager, null, new CouchbaseTransactionDefinition());
						return rxCBTmpl.insertById(Person.class).one(person) //
								.flatMap((ppp) -> rxCBTmpl.insertById(Person.class).one(ppp)) //
								.then(Mono.just(synchronizationManager)); // tx
					});
			return sync.contextWrite(TransactionContextManager.getOrCreateContext())
					.contextWrite(TransactionContextManager.getOrCreateContextHolder()).then();
		});
		assertThrowsCause(TransactionFailedException.class, DuplicateKeyException.class, (ignore) -> {
			result.block();
			return null;
		});
>>>>>>> 2458ac77
		Person pFound = rxCBTmpl.findById(Person.class).one(person.getId().toString()).block();
		assertNull(pFound, "insert should have been rolled back");
	}

	/**
	 * This test has the bare minimum for reactive transactions. Create the ClientSession that holds the ctx and put it in
	 * a resourceHolder and binds it to the currentContext. The retries are handled by couchbase-transactions - which
	 * creates a new ctx and re-runs the lambda. This is essentially what TransactionWrapper does.
	 */
	@Test
	public void wrapperReplaceWithCasConflictResolvedViaRetry() {
		Person person = new Person(1, "Walter", "White");
		Person switchedPerson = new Person(1, "Dave", "Reynolds");
		AtomicInteger tryCount = new AtomicInteger(0);
<<<<<<< HEAD
		cbTmpl.insertById(Person.class).one(person);
=======
		Mono<TransactionResult> result = couchbaseClientFactory.getCluster().reactive().transactions().run(ctx -> {
			ReactiveCouchbaseResourceHolder resourceHolder = new ReactiveCouchbaseResourceHolder(AttemptContextReactiveAccessor.getCore(ctx));
			Mono<TransactionSynchronizationManager> sync = TransactionContextManager.currentContext()
					.map(TransactionSynchronizationManager::new).flatMap(synchronizationManager -> {
						synchronizationManager.bindResource(reactiveCouchbaseClientFactory.getCluster().block(), resourceHolder);
						prepareSynchronization(synchronizationManager, null, new CouchbaseTransactionDefinition());
						return rxCBTmpl.findById(Person.class).one(person.getId().toString()) //
								.flatMap((ppp) -> {
									tryCount.getAndIncrement();
									System.err.println("===== ATTEMPT : " + tryCount.get() + " =====");
									return Mono.just(ppp);
								})//
								.flatMap((ppp) -> rxCBTmpl.replaceById(Person.class).one(ppp)) //
								.then(Mono.just(synchronizationManager)); // tx
					});
			return sync.contextWrite(TransactionContextManager.getOrCreateContext())
					.contextWrite(TransactionContextManager.getOrCreateContextHolder()).then();
		});

		result.block();
>>>>>>> 2458ac77

		for (int i = 0; i < 50; i++) { // the transaction sometimes succeeds on the first try
			ReplaceLoopThread t = new ReplaceLoopThread(switchedPerson);
			t.start();
			tryCount.set(0);
			TransactionsWrapper transactionsWrapper = new TransactionsWrapper(couchbaseClientFactory);
			TransactionResult txResult = transactionsWrapper.run(ctx -> {
				System.err.println("try: " + tryCount.incrementAndGet());
				Person ppp = cbTmpl.findById(Person.class).one(person.getId().toString());
				Person pppp = cbTmpl.replaceById(Person.class).one(ppp);
			});
			System.out.println("txResult: " + txResult);
			t.setStopFlag();
			if (tryCount.get() > 1) {
				break;
			}
		}
		Person pFound = cbTmpl.findById(Person.class).one(person.getId().toString());
		assertTrue(tryCount.get() > 1, "should have been more than one try. tries: " + tryCount.get());
		assertEquals(switchedPerson.getFirstname(), pFound.getFirstname(), "should have been switched");
	}

	@Test
	public void wrapperReplaceWithCasConflictResolvedViaRetryReactive() {
		Person person = new Person(1, "Walter", "White");
		Person switchedPerson = new Person(1, "Dave", "Reynolds");
		AtomicInteger tryCount = new AtomicInteger(0);
		cbTmpl.insertById(Person.class).one(person);

		for (int i = 0; i < 50; i++) { // the transaction sometimes succeeds on the first try
			ReplaceLoopThread t = new ReplaceLoopThread(switchedPerson);
			t.start();
			tryCount.set(0);
<<<<<<< HEAD
			ReactiveTransactionsWrapper reactiveTransactionsWrapper = new ReactiveTransactionsWrapper(
					reactiveCouchbaseClientFactory);
			Mono<TransactionResult> result = reactiveTransactionsWrapper.run(ctx -> {
=======
			TransactionsWrapper transactionsWrapper = new TransactionsWrapper(reactiveCouchbaseClientFactory);
			Mono<TransactionResult> result = transactionsWrapper.reactive(ctx -> {
>>>>>>> 2458ac77
				System.err.println("try: " + tryCount.incrementAndGet());
				return rxCBTmpl.findById(Person.class).one(person.getId().toString()) //
						.flatMap((ppp) -> rxCBTmpl.replaceById(Person.class).one(ppp)).then();
			});
			TransactionResult txResult = result.block();
			System.out.println("txResult: " + txResult);
			t.setStopFlag();
			if (tryCount.get() > 1) {
				break;
			}
		}
		Person pFound = rxCBTmpl.findById(Person.class).one(person.getId().toString()).block();
		assertTrue(tryCount.get() > 1, "should have been more than one try. tries: " + tryCount.get());
		assertEquals(switchedPerson.getFirstname(), pFound.getFirstname(), "should have been switched");
	}

	/**
	 * This does process retries - by CallbackTransactionManager.execute() -> transactions.run() -> executeTransaction()
	 * -> retryWhen.
	 */
	@Test
	public void replaceWithCasConflictResolvedViaRetryAnnotatedCallback() {
		Person person = new Person(1, "Walter", "White");
		Person switchedPerson = new Person(1, "Dave", "Reynolds");
		AtomicInteger tryCount = new AtomicInteger(0);
		cbTmpl.insertById(Person.class).one(person);

<<<<<<< HEAD
		for (int i = 0; i < 50; i++) { // the transaction sometimes succeeds on the first try
			ReplaceLoopThread t = new ReplaceLoopThread(switchedPerson);
			t.start();
			tryCount.set(0);
			Person p = personService.declarativeFindReplacePersonCallback(switchedPerson, tryCount);
			t.setStopFlag();
=======
		for (int i = 0; i < 10; i++) { // the transaction sometimes succeeds on the first try
			AtomicBoolean stop = new AtomicBoolean(false);
			Thread t = new ReplaceLoopThread(stop, switchedPerson);
			t.start();
			tryCount.set(0);

			Person p = personService.declarativeFindReplacePersonCallback(switchedPerson, tryCount);
			stop.set(true);
>>>>>>> 2458ac77
			if (tryCount.get() > 1) {
				break;
			}
		}
		Person pFound = rxCBTmpl.findById(Person.class).one(person.getId().toString()).block();
		assertEquals(switchedPerson.getFirstname(), pFound.getFirstname(), "should have been switched");
		assertTrue(tryCount.get() > 1, "should have been more than one try. tries: " + tryCount.get());
<<<<<<< HEAD
=======

>>>>>>> 2458ac77
	}

	/**
	 * Reactive @Transactional does not retry write-write conflicts. It throws RetryTransactionException up to the client
	 * and expects the client to retry.
	 */
	@Test
	public void replaceWithCasConflictResolvedViaRetryAnnotatedReactive() {
		Person person = new Person(1, "Walter", "White");
		Person switchedPerson = new Person(1, "Dave", "Reynolds");
		cbTmpl.insertById(Person.class).one(person);
		AtomicInteger tryCount = new AtomicInteger(0);
<<<<<<< HEAD
		for (int i = 0; i < 50; i++) { // the transaction sometimes succeeds on the first try
			ReplaceLoopThread t = new ReplaceLoopThread(switchedPerson);
			t.start();
			tryCount.set(0);
			// TODO mr - Graham says not to do delegate retries to user. He's a party pooper.
			Person res = personService.declarativeFindReplacePersonReactive(switchedPerson, tryCount)
					.retryWhen(Retry.backoff(10, Duration.ofMillis(50))
							.filter(throwable -> throwable instanceof TransactionOperationFailedException)
							.onRetryExhaustedThrow((retryBackoffSpec, retrySignal) -> {
								throw new RuntimeException("Transaction failed  after max retries");
							}))
					.block();
			t.setStopFlag();
			if (tryCount.get() > 1) {
				break;
			}
=======
		for (int i = 0; i < 10; i++) { // the transaction sometimes succeeds on the first try
			AtomicBoolean stop = new AtomicBoolean(false);
			Thread t = new ReplaceLoopThread(stop, switchedPerson);
			t.start();
			tryCount.set(0);
			for (;;) {
				Person res = personService.declarativeFindReplacePersonReactive(switchedPerson, tryCount)
						.onErrorResume(RetryTransactionException.class, (thrown) -> Mono.empty()).block();
				if (res != null)
					break;
			}
			stop.set(true);
			if (tryCount.get() > 1) {
				break;
			}

>>>>>>> 2458ac77
		}
		Person pFound = rxCBTmpl.findById(Person.class).one(person.getId().toString()).block();
		assertEquals(switchedPerson.getFirstname(), pFound.getFirstname(), "should have been switched");
		assertTrue(tryCount.get() > 1, "should have been more than one try. tries: " + tryCount.get());
	}

	@Test
	/**
	 * This fails with TransactionOperationFailed {ec:FAIL_CAS_MISMATCH, retry:true, autoRollback:true}. I don't know why
	 * it isn't retried. This seems like it is due to the functioning of AbstractPlatformTransactionManager
	 */
	public void replaceWithCasConflictResolvedViaRetryAnnotated() {
		Person person = new Person(1, "Walter", "White");
		Person switchedPerson = new Person(1, "Dave", "Reynolds");
		cbTmpl.insertById(Person.class).one(person);
		AtomicInteger tryCount = new AtomicInteger(0);

<<<<<<< HEAD
		for (int i = 0; i < 50; i++) { // the transaction sometimes succeeds on the first try
			ReplaceLoopThread t = new ReplaceLoopThread(switchedPerson);
			t.start();
			tryCount.set(0);
			Person p = personService.declarativeFindReplacePerson(person, tryCount);
			t.setStopFlag();
=======
		for (int i = 0; i < 10; i++) { // the transaction sometimes succeeds on the first try
			AtomicBoolean stop = new AtomicBoolean(false);
			Thread t = new ReplaceLoopThread(stop, switchedPerson);
			t.start();
			tryCount.set(0);
			Person p = personService.declarativeFindReplacePerson(person, tryCount);
			stop.set(true);
>>>>>>> 2458ac77
			if (tryCount.get() > 1) {
				break;
			}
		}
		Person pFound = rxCBTmpl.findById(Person.class).one(person.getId().toString()).block();
		System.out.println("pFound: " + pFound);
		assertEquals(switchedPerson.getFirstname(), pFound.getFirstname(), "should have been switched");
		assertTrue(tryCount.get() > 1, "should have been more than one try. tries: " + tryCount.get());
<<<<<<< HEAD
	}

	@Test
	public void replacePersonCBTransactionsRxTmplRollback() {
		Person person = new Person(1, "Walter", "White");
		String newName = "Walt";
		rxCBTmpl.insertById(Person.class).one(person).block();

		// doesn't TransactionWrapper do the same thing?
		ReactiveTransactionsWrapper reactiveTransactionsWrapper = new ReactiveTransactionsWrapper(
				reactiveCouchbaseClientFactory);
		Mono<TransactionResult> result = reactiveTransactionsWrapper.run(ctx -> { //
			return rxCBTmpl.findById(Person.class).one(person.getId().toString()) //
					.flatMap(pp -> rxCBTmpl.replaceById(Person.class).one(pp.withFirstName(newName))).then(Mono.empty());
		});

		result.block();
		Person pFound = rxCBTmpl.findById(Person.class).one(person.getId().toString()).block();
		System.err.println(pFound);
		assertEquals(newName, pFound.getFirstname());
	}

	@Test
	public void deletePersonCBTransactionsRxTmpl() {
		Person person = new Person(1, "Walter", "White");
		remove(cbTmpl, sName, cName, person.getId().toString());
		rxCBTmpl.insertById(Person.class).inCollection(cName).one(person).block();

		ReactiveTransactionsWrapper reactiveTransactionsWrapper = new ReactiveTransactionsWrapper(
				reactiveCouchbaseClientFactory);
		Mono<TransactionResult> result = reactiveTransactionsWrapper.run(ctx -> { // get the ctx
			return rxCBTmpl.removeById(Person.class).inCollection(cName).oneEntity(person).then();
		});
		result.block();
		Person pFound = rxCBTmpl.findById(Person.class).inCollection(cName).one(person.getId().toString()).block();
		assertNull(pFound, "Should not have found " + pFound);
	}

	@Test
	public void deletePersonCBTransactionsRxTmplFail() {
		Person person = new Person(1, "Walter", "White");
		remove(cbTmpl, sName, cName, person.getId().toString());
		cbTmpl.insertById(Person.class).inCollection(cName).one(person);

		ReactiveTransactionsWrapper reactiveTransactionsWrapper = new ReactiveTransactionsWrapper(
				reactiveCouchbaseClientFactory);
		Mono<TransactionResult> result = reactiveTransactionsWrapper.run(ctx -> { // get the ctx
			return rxCBTmpl.removeById(Person.class).inCollection(cName).oneEntity(person)
					.then(rxCBTmpl.removeById(Person.class).inCollection(cName).oneEntity(person)).then();
		});
		assertThrowsWithCause(result::block, TransactionFailedException.class, DataRetrievalFailureException.class);
		Person pFound = cbTmpl.findById(Person.class).inCollection(cName).one(person.getId().toString());
		assertEquals(pFound, person, "Should have found " + person);
	}

	@Test
	public void deletePersonCBTransactionsRxRepo() {
		Person person = new Person(1, "Walter", "White");
		remove(cbTmpl, sName, cName, person.getId().toString());
		rxRepo.withCollection(cName).save(person).block();

		ReactiveTransactionsWrapper reactiveTransactionsWrapper = new ReactiveTransactionsWrapper(
				reactiveCouchbaseClientFactory);
		Mono<TransactionResult> result = reactiveTransactionsWrapper.run(ctx -> { // get the ctx
			return rxRepo.withCollection(cName).delete(person).then();
		});
		result.block();
		Person pFound = cbTmpl.findById(Person.class).inCollection(cName).one(person.getId().toString());
		assertNull(pFound, "Should not have found " + pFound);
	}

	@Test
	public void deletePersonCBTransactionsRxRepoFail() {
		Person person = new Person(1, "Walter", "White");
		remove(cbTmpl, sName, cName, person.getId().toString());
		rxRepo.withCollection(cName).save(person).block();

		ReactiveTransactionsWrapper reactiveTransactionsWrapper = new ReactiveTransactionsWrapper(
				reactiveCouchbaseClientFactory);
		Mono<TransactionResult> result = reactiveTransactionsWrapper.run(ctx -> { // get the ctx
			return rxRepo.withCollection(cName).findById(person.getId().toString())
					.flatMap(pp -> rxRepo.withCollection(cName).delete(pp).then(rxRepo.withCollection(cName).delete(pp))).then();
		});
		assertThrowsWithCause(result::block, TransactionFailedException.class, DataRetrievalFailureException.class);
		Person pFound = cbTmpl.findById(Person.class).inCollection(cName).one(person.getId().toString());
		assertEquals(pFound, person, "Should have found " + person + " instead of " + pFound);
	}

	@Test
	public void findPersonCBTransactions() {
		Person person = new Person(1, "Walter", "White");
		remove(cbTmpl, sName, cName, person.getId().toString());
		cbTmpl.insertById(Person.class).inScope(sName).inCollection(cName).one(person);
		List<Object> docs = new LinkedList<>();
		Query q = Query.query(QueryCriteria.where("meta().id").eq(person.getId()));
		ReactiveTransactionsWrapper reactiveTransactionsWrapper = new ReactiveTransactionsWrapper(
				reactiveCouchbaseClientFactory);
		Mono<TransactionResult> result = reactiveTransactionsWrapper.run(ctx -> rxCBTmpl.findByQuery(Person.class)
				.inScope(sName).inCollection(cName).matching(q).withConsistency(REQUEST_PLUS).one().doOnSuccess(doc -> {
					System.err.println("doc: " + doc);
					docs.add(doc);
				}));
		result.block();
		assertFalse(docs.isEmpty(), "Should have found " + person);
		for (Object o : docs) {
			assertEquals(o, person, "Should have found " + person + " instead of " + o);
		}
	}

	@Test
	public void insertPersonRbCBTransactions() {
		Person person = new Person(1, "Walter", "White");
		remove(cbTmpl, sName, cName, person.getId().toString());

		ReactiveTransactionsWrapper reactiveTransactionsWrapper = new ReactiveTransactionsWrapper(
				reactiveCouchbaseClientFactory);
		Mono<TransactionResult> result = reactiveTransactionsWrapper
				.run(ctx -> rxCBTmpl.insertById(Person.class).inScope(sName).inCollection(cName).one(person)
						.<Person> flatMap(it -> Mono.error(new SimulateFailureException())));

		assertThrowsWithCause(() -> result.block(), TransactionFailedException.class, SimulateFailureException.class);
		Person pFound = cbTmpl.findById(Person.class).inCollection(cName).one(person.getId().toString());
		assertNull(pFound, "Should not have found " + pFound);
	}

	@Test
	public void replacePersonRbCBTransactions() {
		Person person = new Person(1, "Walter", "White");
		remove(cbTmpl, sName, cName, person.getId().toString());
		cbTmpl.insertById(Person.class).inScope(sName).inCollection(cName).one(person);
		ReactiveTransactionsWrapper reactiveTransactionsWrapper = new ReactiveTransactionsWrapper(
				reactiveCouchbaseClientFactory);
		Mono<TransactionResult> result = reactiveTransactionsWrapper.run(ctx -> //
		rxCBTmpl.findById(Person.class).inScope(sName).inCollection(cName).one(person.getId().toString()) //
				.flatMap(pFound -> rxCBTmpl.replaceById(Person.class).inScope(sName).inCollection(cName)
						.one(pFound.withFirstName("Walt")))
				.<Person> flatMap(it -> Mono.error(new SimulateFailureException())));
		assertThrowsWithCause(() -> result.block(), TransactionFailedException.class, SimulateFailureException.class);

		Person pFound = cbTmpl.findById(Person.class).inScope(sName).inCollection(cName).one(person.getId().toString());
		assertEquals(person, pFound, "Should have found " + person + " instead of " + pFound);
	}

	@Test
	public void findPersonSpringTransactions() {
		Person person = new Person(1, "Walter", "White");
		remove(cbTmpl, sName, cName, person.getId().toString());
		cbTmpl.insertById(Person.class).inScope(sName).inCollection(cName).one(person);
		List<Object> docs = new LinkedList<>();
		Query q = Query.query(QueryCriteria.where("meta().id").eq(person.getId()));
		ReactiveTransactionsWrapper reactiveTransactionsWrapper = new ReactiveTransactionsWrapper(
				reactiveCouchbaseClientFactory);
		Mono<TransactionResult> result = reactiveTransactionsWrapper.run(ctx -> rxCBTmpl.findByQuery(Person.class)
				.inScope(sName).inCollection(cName).matching(q).one().doOnSuccess(r -> docs.add(r)));
		result.block();
		assertFalse(docs.isEmpty(), "Should have found " + person);
		for (Object o : docs) {
			assertEquals(o, person, "Should have found " + person);
		}
=======
>>>>>>> 2458ac77
	}

	private class ReplaceLoopThread extends Thread {
		AtomicBoolean stop = new AtomicBoolean(false);
		Person person;
		int maxIterations = 100;

<<<<<<< HEAD
		public ReplaceLoopThread(Person person, int... iterations) {
=======
		public ReplaceLoopThread(AtomicBoolean stop, Person person, int... iterations) {
			this.stop = stop;
>>>>>>> 2458ac77
			this.person = person;
			if (iterations != null && iterations.length == 1) {
				this.maxIterations = iterations[0];
			}
		}

		public void run() {
			for (int i = 0; i < maxIterations && !stop.get(); i++) {
				sleepMs(10);
				try {
					// note that this does not go through spring-data, therefore it does not have the @Field , @Version etc.
					// annotations processed so we just check getFirstname().equals()
					// switchedPerson has version=0, so it doesn't check CAS
					couchbaseClientFactory.getBucket().defaultCollection().replace(person.getId().toString(), person);
					System.out.println("********** replace thread: " + i + " success");
				} catch (Exception e) {
					System.out.println("********** replace thread: " + i + " " + e.getClass().getName());
				}
			}

		}
<<<<<<< HEAD

		public void setStopFlag() {
			stop.set(true);
		}
	}

=======
	}

	@Test
	public void replacePersonCBTransactionsRxTmplRollback() {
		Person person = new Person(1, "Walter", "White");
		String newName = "Walt";
		rxCBTmpl.insertById(Person.class).one(person).block();

		Mono<TransactionResult> result = reactiveCouchbaseClientFactory.getCluster().block().reactive().transactions()
				.run(ctx -> {
					// can we take the ReactiveTransactionAttemptContext ctx and save it in the context?
					// how we get from non-reactive to reactive?
					ReactiveCouchbaseResourceHolder resourceHolder = new ReactiveCouchbaseResourceHolder(AttemptContextReactiveAccessor.getCore(ctx));

					assertEquals(reactiveCouchbaseClientFactory.getCluster().block(), couchbaseClientFactory.getCluster());
					// I think this needs to happen within the couchbaseClientFactory.getCluster().reactive().transactions().run()
					// call - or equivalent.
					// this currentContext() call is going to create a new ctx, and store the acr. Will it get used in
					// syncFlatMap()
					// below? Should the ctx be created in the above call to
					// couchbaseClientFactory.getCluster().reactive().transactions().run()?
					// How does this work in savePerson etc?
					// is there means for just getting the currentContext() without creating it?
					return TransactionContextManager.currentContext().map(TransactionSynchronizationManager::new)
							.flatMap(synchronizationManager -> {
								// is this the correct sync Manager??
								synchronizationManager.bindResource(reactiveCouchbaseClientFactory.getCluster().block(),
										resourceHolder);
								prepareSynchronization(synchronizationManager, null, new CouchbaseTransactionDefinition());
								return rxCBTmpl.findById(Person.class).one(person.getId().toString());
							}) // need to get the TSM context in the one() calls.
							.flatMap(pp -> rxCBTmpl.replaceById(Person.class).one(pp.withFirstName(newName))).then(Mono.empty());
				}).contextWrite(TransactionContextManager.getOrCreateContext())
				.contextWrite(TransactionContextManager.getOrCreateContextHolder());

		result.block();
		Person pFound = rxCBTmpl.findById(Person.class).one(person.getId().toString()).block();
		System.err.println(pFound);
		assertEquals(newName, pFound.getFirstname());
	}

	@Test
	public void deletePersonCBTransactionsRxTmpl() {
		Person person = new Person(1, "Walter", "White");
		remove(cbTmpl, cName, person.getId().toString());
		rxCBTmpl.insertById(Person.class).inCollection(cName).one(person).block();

		TransactionsWrapper transactionsWrapper = new TransactionsWrapper(reactiveCouchbaseClientFactory);
		Mono<TransactionResult> result = transactionsWrapper.run(ctx -> { // get the ctx
			return rxCBTmpl.removeById(Person.class).inCollection(cName).oneEntity(person).then();
		});
		result.block();
		Person pFound = rxCBTmpl.findById(Person.class).inCollection(cName).one(person.getId().toString()).block();
		assertNull(pFound, "Should not have found " + pFound);
	}

	@Test
	public void deletePersonCBTransactionsRxTmplFail() {
		Person person = new Person(1, "Walter", "White");
		remove(cbTmpl, cName, person.getId().toString());
		cbTmpl.insertById(Person.class).inCollection(cName).one(person);

		TransactionsWrapper transactionsWrapper = new TransactionsWrapper(reactiveCouchbaseClientFactory);
		Mono<TransactionResult> result = transactionsWrapper.run(ctx -> { // get the ctx
			return rxCBTmpl.removeById(Person.class).inCollection(cName).oneEntity(person)
					.then(rxCBTmpl.removeById(Person.class).inCollection(cName).oneEntity(person)).then();
		});
		assertThrowsWithCause(result::block, TransactionFailedException.class, DataRetrievalFailureException.class);
		Person pFound = cbTmpl.findById(Person.class).inCollection(cName).one(person.getId().toString());
		assertEquals(pFound, person, "Should have found " + person);
	}

	// RxRepo ////////////////////////////////////////////////////////////////////////////////////////////

	@Test
	public void deletePersonCBTransactionsRxRepo() {
		Person person = new Person(1, "Walter", "White");
		remove(cbTmpl, cName, person.getId().toString());
		rxRepo.withCollection(cName).save(person).block();

		TransactionsWrapper transactionsWrapper = new TransactionsWrapper(reactiveCouchbaseClientFactory);
		Mono<TransactionResult> result = transactionsWrapper.run(ctx -> { // get the ctx
			return rxRepo.withCollection(cName).delete(person).then();
		});
		result.block();
		Person pFound = cbTmpl.findById(Person.class).inCollection(cName).one(person.getId().toString());
		assertNull(pFound, "Should not have found " + pFound);
	}

	@Test
	public void deletePersonCBTransactionsRxRepoFail() {
		Person person = new Person(1, "Walter", "White");
		remove(cbTmpl, cName, person.getId().toString());
		rxRepo.withCollection(cName).save(person).block();

		TransactionsWrapper transactionsWrapper = new TransactionsWrapper(reactiveCouchbaseClientFactory);
		Mono<TransactionResult> result = transactionsWrapper.run(ctx -> { // get the ctx
			return rxRepo.withCollection(cName).delete(person).then(rxRepo.withCollection(cName).delete(person)).then();
		});
		assertThrowsWithCause(result::block, TransactionFailedException.class, DataRetrievalFailureException.class);
		Person pFound = cbTmpl.findById(Person.class).inCollection(cName).one(person.getId().toString());
		assertEquals(pFound, person, "Should have found " + person);
	}

	@Test
	public void findPersonCBTransactions() {
		Person person = new Person(1, "Walter", "White");
		remove(cbTmpl, cName, person.getId().toString());
		cbTmpl.insertById(Person.class).inScope(sName).inCollection(cName).one(person);
		List<Object> docs = new LinkedList<>();
		Query q = Query.query(QueryCriteria.where("meta().id").eq(person.getId()));
		TransactionsWrapper transactionsWrapper = new TransactionsWrapper(reactiveCouchbaseClientFactory);
		Mono<TransactionResult> result = transactionsWrapper.run(ctx -> rxCBTmpl.findByQuery(Person.class).inScope(sName)
				.inCollection(cName).matching(q).withConsistency(REQUEST_PLUS).one().doOnSuccess(doc -> docs.add(doc)));
		result.block();
		assertFalse(docs.isEmpty(), "Should have found " + person);
		for (Object o : docs) {
			assertEquals(o, person, "Should have found " + person);
		}
	}

	@Test
	public void insertPersonRbCBTransactions() {
		Person person = new Person(1, "Walter", "White");
		remove(cbTmpl, cName, person.getId().toString());

		TransactionsWrapper transactionsWrapper = new TransactionsWrapper(reactiveCouchbaseClientFactory);
		Mono<TransactionResult> result = transactionsWrapper.run(ctx -> rxCBTmpl.insertById(Person.class).inScope(sName)
				.inCollection(cName).one(person).<Person> flatMap(it -> Mono.error(new SimulateFailureException())));
		try {
			result.block();
		} catch (TransactionFailedException e) {
			if (e.getCause() instanceof SimulateFailureException) {
				Person pFound = cbTmpl.findById(Person.class).inCollection(cName).one(person.getId().toString());
				assertNull(pFound, "Should not have found " + pFound);
				return;
			} else {
				e.printStackTrace();
			}
		}
		throw new RuntimeException("Should have been a TransactionFailedException exception with a cause of PoofException");
	}

	@Test
	public void replacePersonRbCBTransactions() {
		Person person = new Person(1, "Walter", "White");
		remove(cbTmpl, cName, person.getId().toString());
		cbTmpl.insertById(Person.class).inScope(sName).inCollection(cName).one(person);
		TransactionsWrapper transactionsWrapper = new TransactionsWrapper(reactiveCouchbaseClientFactory);
		Mono<TransactionResult> result = transactionsWrapper.run(ctx -> rxCBTmpl.findById(Person.class).inScope(sName)
				.inCollection(cName).one(person.getId().toString()).flatMap(pFound -> rxCBTmpl.replaceById(Person.class)
						.inScope(sName).inCollection(cName).one(pFound.withFirstName("Walt")))
				.<Person> flatMap(it -> Mono.error(new SimulateFailureException())));
		try {
			result.block();
		} catch (TransactionFailedException e) {
			if (e.getCause() instanceof SimulateFailureException) {
				Person pFound = cbTmpl.findById(Person.class).inScope(sName).inCollection(cName).one(person.getId().toString());
				assertEquals(person, pFound, "Should have found " + person);
				return;
			} else {
				e.printStackTrace();
			}
		}
		throw new RuntimeException("Should have been a TransactionFailedException exception with a cause of PoofException");
	}

	@Test
	public void findPersonSpringTransactions() {
		Person person = new Person(1, "Walter", "White");
		remove(cbTmpl, cName, person.getId().toString());
		cbTmpl.insertById(Person.class).inScope(sName).inCollection(cName).one(person);
		// sleepMs(1000);
		List<Object> docs = new LinkedList<>();
		Query q = Query.query(QueryCriteria.where("meta().id").eq(person.getId()));
		TransactionsWrapper transactionsWrapper = new TransactionsWrapper(reactiveCouchbaseClientFactory);
		Mono<TransactionResult> result = transactionsWrapper.run(ctx -> rxCBTmpl.findByQuery(Person.class).inScope(sName)
				.inCollection(cName).matching(q).one().doOnSuccess(r -> docs.add(r)));
		result.block();
		assertFalse(docs.isEmpty(), "Should have found " + person);
		for (Object o : docs) {
			assertEquals(o, person, "Should have found " + person);
		}
	}

>>>>>>> 2458ac77
	void remove(Collection col, String id) {
		remove(col.reactive(), id);
	}

	void remove(ReactiveCollection col, String id) {
		try {
			col.remove(id, RemoveOptions.removeOptions().timeout(Duration.ofSeconds(10))).block();
		} catch (DocumentNotFoundException nfe) {
			System.out.println(id + " : " + "DocumentNotFound when deleting");
		}
	}

	void remove(CouchbaseTemplate template, String scope, String collection, String id) {
		remove(template.reactive(), scope, collection, id);
	}

	void remove(ReactiveCouchbaseTemplate template, String scope, String collection, String id) {
		try {
			template.removeById(Person.class).inScope(scope).inCollection(collection).one(id).block();
			System.out.println("removed " + id);
			List<Person> ps = template.findByQuery(Person.class).inScope(scope).inCollection(collection)
					.withConsistency(REQUEST_PLUS).all().collectList().block();
		} catch (DocumentNotFoundException | DataRetrievalFailureException nfe) {
			System.out.println(id + " : " + "DocumentNotFound when deleting");
		}
	}

<<<<<<< HEAD
	private <T> Mono<T> throwSimulatedFailure(T p) {
		throw new SimulateFailureException();
=======
	private static void prepareSynchronization(TransactionSynchronizationManager synchronizationManager,
											   ReactiveTransaction status, TransactionDefinition definition) {

		// if (status.isNewSynchronization()) {
		synchronizationManager.setActualTransactionActive(false /*status.hasTransaction()*/);
		synchronizationManager.setCurrentTransactionIsolationLevel(
				definition.getIsolationLevel() != TransactionDefinition.ISOLATION_DEFAULT ? definition.getIsolationLevel()
						: null);
		synchronizationManager.setCurrentTransactionReadOnly(definition.isReadOnly());
		synchronizationManager.setCurrentTransactionName(definition.getName());
		synchronizationManager.initSynchronization();
		// }
	}

	void assertThrowsCause(Class<?> exceptionClass, Class<?> causeClass, Function<?, ?> function) {
		try {
			function.apply(null);
		} catch (Throwable tfe) {
			System.err.println("Exception: " + tfe + " causedBy: " + tfe.getCause());
			if (tfe.getClass().isAssignableFrom(exceptionClass)) {
				if (tfe.getCause() != null && tfe.getCause().getClass().isAssignableFrom(causeClass)) {
					System.err.println("thrown exception was: " + tfe + " cause: " + tfe.getCause());
					return;
				}
			}
			throw new RuntimeException("expected " + exceptionClass + " with cause " + causeClass + " but got " + tfe);
		}
		throw new RuntimeException("expected " + exceptionClass + " with cause " + causeClass + " nothing was thrown");
>>>>>>> 2458ac77
	}

	@Data
	static class EventLog {

		public EventLog(ObjectId oid, String action) {
			this.id = oid.toString();
			this.action = action;
		}

		String id;
		String action;

		public String toString() {
			StringBuilder sb = new StringBuilder();
			sb.append("EventLog : {\n");
			sb.append("  id : " + getId());
			sb.append(", action: " + action);
			return sb.toString();
		}
	}

	// todo gp disabled while trying to get alternative method of CouchbaseCallbackTransactionManager working
	// @Configuration(proxyBeanMethods = false)
	// @Role(BeanDefinition.ROLE_INFRASTRUCTURE)
	// static class TransactionInterception {
	//
	// @Bean
	// @Role(BeanDefinition.ROLE_INFRASTRUCTURE)
	// public TransactionInterceptor transactionInterceptor(TransactionAttributeSource transactionAttributeSource,
	// CouchbaseTransactionManager txManager) {
	// TransactionInterceptor interceptor = new CouchbaseTransactionInterceptor();
	// interceptor.setTransactionAttributeSource(transactionAttributeSource);
	// if (txManager != null) {
	// interceptor.setTransactionManager(txManager);
	// }
	// return interceptor;
	// }
	//
	// @Bean
	// @Role(BeanDefinition.ROLE_INFRASTRUCTURE)
	// public TransactionAttributeSource transactionAttributeSource() {
	// return new AnnotationTransactionAttributeSource();
	// }
	//
	// @Bean(name = TransactionManagementConfigUtils.TRANSACTION_ADVISOR_BEAN_NAME)
	// @Role(BeanDefinition.ROLE_INFRASTRUCTURE)
	// public BeanFactoryTransactionAttributeSourceAdvisor transactionAdvisor(
	// TransactionAttributeSource transactionAttributeSource, TransactionInterceptor transactionInterceptor) {
	//
	// BeanFactoryTransactionAttributeSourceAdvisor advisor = new BeanFactoryTransactionAttributeSourceAdvisor();
	// advisor.setTransactionAttributeSource(transactionAttributeSource);
	// advisor.setAdvice(transactionInterceptor);
	// // if (this.enableTx != null) {
	// // advisor.setOrder(this.enableTx.<Integer>getNumber("order"));
	// // }
	// return advisor;
	// }
	//
	// }

	@Service
	@Component
	@EnableTransactionManagement
<<<<<<< HEAD
	static class PersonService {
=======
	static
			// @Transactional(transactionManager = BeanNames.COUCHBASE_TRANSACTION_MANAGER)
	class PersonService {
>>>>>>> 2458ac77

		final CouchbaseOperations personOperations;
		final CouchbaseSimpleCallbackTransactionManager manager; // final ReactiveCouchbaseTransactionManager manager;
		final ReactiveCouchbaseOperations personOperationsRx;
		final ReactiveCouchbaseTransactionManager managerRx;

		public PersonService(CouchbaseOperations ops, CouchbaseSimpleCallbackTransactionManager mgr,
<<<<<<< HEAD
				ReactiveCouchbaseOperations opsRx, ReactiveCouchbaseTransactionManager mgrRx) {
=======
							 ReactiveCouchbaseOperations opsRx, ReactiveCouchbaseTransactionManager mgrRx) {
>>>>>>> 2458ac77
			personOperations = ops;
			manager = mgr;
			System.err.println("operations cluster  : " + personOperations.getCouchbaseClientFactory().getCluster());
			// System.err.println("manager cluster : " + manager.getDatabaseFactory().getCluster());
			System.err.println("manager Manager     : " + manager);

			personOperationsRx = opsRx;
			managerRx = mgrRx;
			System.out
					.println("operationsRx cluster  : " + personOperationsRx.getCouchbaseClientFactory().getCluster().block());
			System.out.println("managerRx cluster     : " + mgrRx.getDatabaseFactory().getCluster().block());
			System.out.println("managerRx Manager     : " + managerRx);
			return;
		}

		public Person savePersonErrors(Person person) {
			assertInAnnotationTransaction(false);
			TransactionalOperator transactionalOperator = TransactionalOperator.create(managerRx,
					new DefaultTransactionDefinition());

			return personOperationsRx.insertById(Person.class).one(person)//
					.<Person> flatMap(it -> Mono.error(new SimulateFailureException()))//
					.as(transactionalOperator::transactional).block();
		}

		public Person savePerson(Person person) {
			assertInAnnotationTransaction(false);
			TransactionalOperator transactionalOperator = TransactionalOperator.create(managerRx,
					new DefaultTransactionDefinition());
			return personOperationsRx.insertById(Person.class).one(person)//
					.as(transactionalOperator::transactional).block();
		}

		public Long countDuringTx(Person person) {
			assertInAnnotationTransaction(false);
			TransactionalOperator transactionalOperator = TransactionalOperator.create(managerRx,
					new DefaultTransactionDefinition());
			return personOperationsRx.insertById(Person.class).one(person)//
					.then(personOperationsRx.findByQuery(Person.class).withConsistency(REQUEST_PLUS).count())
					.as(transactionalOperator::transactional).block();
		}

		public List<EventLog> saveWithLogs(Person person) {
			assertInAnnotationTransaction(false);
			TransactionalOperator transactionalOperator = TransactionalOperator.create(managerRx,
					new DefaultTransactionDefinition());

			return Flux
					.merge(personOperationsRx.insertById(EventLog.class).one(new EventLog(new ObjectId(), "beforeConvert")), //
							personOperationsRx.insertById(EventLog.class).one(new EventLog(new ObjectId(), "afterConvert")), //
							personOperationsRx.insertById(EventLog.class).one(new EventLog(new ObjectId(), "beforeInsert")), //
							personOperationsRx.insertById(Person.class).one(person), //
							personOperationsRx.insertById(EventLog.class).one(new EventLog(new ObjectId(), "afterInsert"))) //
					.thenMany(personOperationsRx.findByQuery(EventLog.class).all()) //
					.as(transactionalOperator::transactional).collectList().block();

		}

		public List<EventLog> saveWithErrorLogs(Person person) {
			assertInAnnotationTransaction(false);
			TransactionalOperator transactionalOperator = TransactionalOperator.create(managerRx,
					new DefaultTransactionDefinition());

			return Flux
					.merge(personOperationsRx.insertById(EventLog.class).one(new EventLog(new ObjectId(), "beforeConvert")), //
							personOperationsRx.insertById(EventLog.class).one(new EventLog(new ObjectId(), "afterConvert")), //
							personOperationsRx.insertById(EventLog.class).one(new EventLog(new ObjectId(), "beforeInsert")), //
							personOperationsRx.insertById(Person.class).one(person), //
							personOperationsRx.insertById(EventLog.class).one(new EventLog(new ObjectId(), "afterInsert"))) //
					.thenMany(personOperationsRx.findByQuery(EventLog.class).all()) //
					.<EventLog> flatMap(it -> Mono.error(new SimulateFailureException())).as(transactionalOperator::transactional)
					.collectList().block();

		}

		// org.springframework.beans.factory.NoUniqueBeanDefinitionException:
		// No qualifying bean of type 'org.springframework.transaction.TransactionManager' available: expected single
		// matching bean but found 2: reactiveCouchbaseTransactionManager,couchbaseTransactionManager
		@Transactional(transactionManager = BeanNames.COUCHBASE_SIMPLE_CALLBACK_TRANSACTION_MANAGER)
		public Person declarativeSavePerson(Person person) {
			assertInAnnotationTransaction(true);
			return personOperations.insertById(Person.class).one(person);
		}

<<<<<<< HEAD
=======
		public Person savePersonBlocking(Person person) {
			if (1 == 1)
				throw new RuntimeException("not implemented");
			assertInAnnotationTransaction(true);
			return personOperations.insertById(Person.class).one(person);

		}

>>>>>>> 2458ac77
		@Transactional(transactionManager = BeanNames.COUCHBASE_SIMPLE_CALLBACK_TRANSACTION_MANAGER)
		public Person declarativeSavePersonErrors(Person person) {
			assertInAnnotationTransaction(true);
			Person p = personOperations.insertById(Person.class).one(person); //
			SimulateFailureException.throwEx();
			return p;
		}

<<<<<<< HEAD
=======
		@Autowired CouchbaseSimpleCallbackTransactionManager callbackTm;

>>>>>>> 2458ac77
		/**
		 * to execute while ThreadReplaceloop() is running should force a retry
		 *
		 * @param person
		 * @return
		 */
		@Transactional(transactionManager = BeanNames.COUCHBASE_SIMPLE_CALLBACK_TRANSACTION_MANAGER)
		public Person declarativeFindReplacePersonCallback(Person person, AtomicInteger tryCount) {
			assertInAnnotationTransaction(true);
			System.err.println("declarativeFindReplacePersonCallback try: " + tryCount.incrementAndGet());
<<<<<<< HEAD
=======
			// System.err.println("declarativeFindReplacePersonCallback cluster : "
			// + callbackTm.template().getCouchbaseClientFactory().getCluster().block());
			// System.err.println("declarativeFindReplacePersonCallback resourceHolder : "
			// + org.springframework.transaction.support.TransactionSynchronizationManager
			// .getResource(callbackTm.template().getCouchbaseClientFactory().getCluster().block()));
>>>>>>> 2458ac77
			Person p = personOperations.findById(Person.class).one(person.getId().toString());
			return personOperations.replaceById(Person.class).one(p.withFirstName(person.getFirstname()));
		}

		/**
		 * The ReactiveCouchbaseTransactionManager does not retry on write-write conflict. Instead it will throw
		 * RetryTransactionException to execute while ThreadReplaceloop() is running should force a retry
		 *
		 * @param person
		 * @return
		 */
		@Transactional(transactionManager = BeanNames.REACTIVE_COUCHBASE_TRANSACTION_MANAGER)
		public Mono<Person> declarativeFindReplacePersonReactive(Person person, AtomicInteger tryCount) {
			assertInAnnotationTransaction(true);
			System.err.println("declarativeFindReplacePersonReactive try: " + tryCount.incrementAndGet());
			return personOperationsRx.findById(Person.class).one(person.getId().toString())
					.flatMap(p -> personOperationsRx.replaceById(Person.class).one(p.withFirstName(person.getFirstname())));
		}

		/**
		 * to execute while ThreadReplaceloop() is running should force a retry
		 *
		 * @param person
		 * @return
		 */
		@Transactional(transactionManager = BeanNames.COUCHBASE_SIMPLE_CALLBACK_TRANSACTION_MANAGER)
		public Person declarativeFindReplacePerson(Person person, AtomicInteger tryCount) {
			assertInAnnotationTransaction(true);
			System.err.println("declarativeFindReplacePerson try: " + tryCount.incrementAndGet());
			Person p = personOperations.findById(Person.class).one(person.getId().toString());
			return personOperations.replaceById(Person.class).one(p);
		}

		@Transactional(transactionManager = BeanNames.REACTIVE_COUCHBASE_TRANSACTION_MANAGER) // doesn't retry
		public Mono<Person> declarativeSavePersonReactive(Person person) {
			assertInAnnotationTransaction(true);
			return personOperationsRx.insertById(Person.class).one(person);
		}

		@Transactional(transactionManager = BeanNames.REACTIVE_COUCHBASE_TRANSACTION_MANAGER)
		public Mono<Person> declarativeSavePersonErrorsReactive(Person person) {
			assertInAnnotationTransaction(true);
			Mono<Person> p = personOperationsRx.insertById(Person.class).one(person); //
			SimulateFailureException.throwEx();
			return p;
		}

	}

}<|MERGE_RESOLUTION|>--- conflicted
+++ resolved
@@ -60,11 +60,8 @@
 import org.springframework.data.couchbase.domain.PersonRepository;
 import org.springframework.data.couchbase.domain.ReactivePersonRepository;
 import org.springframework.data.couchbase.transaction.CouchbaseSimpleCallbackTransactionManager;
-<<<<<<< HEAD
-=======
 import org.springframework.data.couchbase.transaction.CouchbaseTransactionDefinition;
 import org.springframework.data.couchbase.transaction.ReactiveCouchbaseResourceHolder;
->>>>>>> 2458ac77
 import org.springframework.data.couchbase.transaction.ReactiveCouchbaseTransactionManager;
 import org.springframework.data.couchbase.transaction.ReactiveTransactionsWrapper;
 import org.springframework.data.couchbase.transaction.TransactionsWrapper;
@@ -75,34 +72,25 @@
 import org.springframework.stereotype.Component;
 import org.springframework.stereotype.Service;
 import org.springframework.test.context.junit.jupiter.SpringJUnitConfig;
-<<<<<<< HEAD
 import org.springframework.transaction.annotation.EnableTransactionManagement;
 import org.springframework.transaction.annotation.Transactional;
-=======
 import org.springframework.transaction.ReactiveTransaction;
 import org.springframework.transaction.TransactionDefinition;
 import org.springframework.transaction.annotation.EnableTransactionManagement;
 import org.springframework.transaction.annotation.Transactional;
 import org.springframework.transaction.reactive.TransactionContextManager;
 import org.springframework.transaction.reactive.TransactionSynchronizationManager;
->>>>>>> 2458ac77
 import org.springframework.transaction.reactive.TransactionalOperator;
 import org.springframework.transaction.support.DefaultTransactionDefinition;
 
 import com.couchbase.client.core.error.DocumentNotFoundException;
-<<<<<<< HEAD
-=======
 import com.couchbase.client.core.error.transaction.RetryTransactionException;
->>>>>>> 2458ac77
 import com.couchbase.client.core.error.transaction.TransactionOperationFailedException;
 import com.couchbase.client.java.Collection;
 import com.couchbase.client.java.ReactiveCollection;
 import com.couchbase.client.java.kv.RemoveOptions;
 import com.couchbase.client.java.transactions.TransactionResult;
-<<<<<<< HEAD
-=======
 import com.couchbase.client.java.transactions.Transactions;
->>>>>>> 2458ac77
 import com.couchbase.client.java.transactions.error.TransactionFailedException;
 
 /**
@@ -130,36 +118,20 @@
 	// if these are changed from default, then beforeEach needs to clean up separately
 	String sName = "_default";
 	String cName = "_default";
-<<<<<<< HEAD
 	private TransactionalOperator transactionalOperator;
-=======
-
-	// static GenericApplicationContext context;
->>>>>>> 2458ac77
 
 	@BeforeAll
 	public static void beforeAll() {
 		callSuperBeforeAll(new Object() {});
-<<<<<<< HEAD
-=======
-		// context = new AnnotationConfigApplicationContext(Config.class, PersonService.class);
->>>>>>> 2458ac77
 	}
 
 	@AfterAll
 	public static void afterAll() {
 		callSuperAfterAll(new Object() {});
-<<<<<<< HEAD
-=======
-		// if (context != null) {
-		// context.close();
-		// }
->>>>>>> 2458ac77
 	}
 
 	@BeforeEach
 	public void beforeEachTest() {
-<<<<<<< HEAD
 		List<RemoveResult> rp0 = operations.removeByQuery(Person.class).withConsistency(REQUEST_PLUS).all();
 		List<RemoveResult> rp1 = operations.removeByQuery(Person.class).inScope(sName).inCollection(cName)
 				.withConsistency(REQUEST_PLUS).all();
@@ -173,14 +145,6 @@
 		List<EventLog> e0 = operations.findByQuery(EventLog.class).withConsistency(REQUEST_PLUS).all();
 		List<EventLog> e1 = operations.findByQuery(EventLog.class).inScope(sName).inCollection(cName)
 				.withConsistency(REQUEST_PLUS).all();
-=======
-		// personService = context.getBean(PersonService.class); // getting it via autowired results in no @Transactional
-		// Skip this as we just one to track TransactionContext
-		operations.removeByQuery(Person.class).withConsistency(REQUEST_PLUS).all(); // doesn't work???
-		operations.removeByQuery(EventLog.class).withConsistency(REQUEST_PLUS).all();
-		List<Person> p = operations.findByQuery(Person.class).withConsistency(REQUEST_PLUS).all();
-		List<EventLog> e = operations.findByQuery(EventLog.class).withConsistency(REQUEST_PLUS).all();
->>>>>>> 2458ac77
 
 		Person walterWhite = new Person(1, "Walter", "White");
 		remove(cbTmpl, sName, cName, walterWhite.getId().toString());
@@ -281,15 +245,12 @@
 	public void errorAfterTxShouldNotAffectPreviousStep() {
 		Person p = personService.savePerson(new Person(null, "Walter", "White"));
 		// todo gp user shouldn't be getting exposed to TransactionOperationFailedException
-<<<<<<< HEAD
 		// todo mr
 		/*
 		TransactionOperationFailedException {cause:com.couchbase.client.core.error.DocumentExistsException, retry:false, autoRollback:true, raise:TRANSACTION_FAILED}
 		at com.couchbase.client.core.error.transaction.TransactionOperationFailedException$Builder.build(TransactionOperationFailedException.java:136)
 		at com.couchbase.client.core.transaction.CoreTransactionAttemptContext.lambda$handleDocExistsDuringStagedInsert$116(CoreTransactionAttemptContext.java:1801)
 		 */
-=======
->>>>>>> 2458ac77
 		assertThrows(TransactionOperationFailedException.class, () -> personService.savePerson(p));
 		Long count = operations.findByQuery(Person.class).withConsistency(REQUEST_PLUS).count();
 		assertEquals(1, count, "should have saved and found 1");
@@ -303,26 +264,9 @@
 	public void replacePersonCBTransactionsRxTmpl() {
 		Person person = new Person(1, "Walter", "White");
 		cbTmpl.insertById(Person.class).one(person);
-<<<<<<< HEAD
 		Mono<Person> result = rxCBTmpl.findById(Person.class).one(person.getId().toString()) //
 				.flatMap((pp) -> rxCBTmpl.replaceById(Person.class).one(pp)) //
 				.as(transactionalOperator::transactional);
-=======
-		Mono<TransactionResult> result = this.couchbaseClientFactory.getCluster().reactive().transactions().run(ctx -> {
-			ReactiveCouchbaseResourceHolder resourceHolder = new ReactiveCouchbaseResourceHolder(AttemptContextReactiveAccessor.getCore(ctx));
-			Mono<TransactionSynchronizationManager> sync = TransactionContextManager.currentContext()
-					.map(TransactionSynchronizationManager::new).flatMap(synchronizationManager -> {
-						synchronizationManager.bindResource(reactiveCouchbaseClientFactory.getCluster().block(), resourceHolder);
-						prepareSynchronization(synchronizationManager, null, new CouchbaseTransactionDefinition());
-						return rxCBTmpl.findById(Person.class).one(person.getId().toString()) //
-								.flatMap((pp) -> rxCBTmpl.replaceById(Person.class).one(pp)) //
-								.then(Mono.just(synchronizationManager)); // tx
-					});
-			return sync.contextWrite(TransactionContextManager.getOrCreateContext())
-					.contextWrite(TransactionContextManager.getOrCreateContextHolder()).then();
-		});
-
->>>>>>> 2458ac77
 		result.block();
 		Person pFound = rxCBTmpl.findById(Person.class).one(person.getId().toString()).block();
 		assertEquals(person, pFound, "should have found expected " + person);
@@ -331,32 +275,9 @@
 	@Test
 	public void insertPersonCBTransactionsRxTmplRollback() {
 		Person person = new Person(1, "Walter", "White");
-<<<<<<< HEAD
 		Mono<Person> result = rxCBTmpl.insertById(Person.class).one(person) //
 				.flatMap(p -> throwSimulatedFailure(p)).as(transactionalOperator::transactional); // tx
 		assertThrows(SimulateFailureException.class, result::block);
-=======
-		try {
-			rxCBTmpl.removeById(Person.class).one(person.getId().toString());
-		} catch (DocumentNotFoundException dnfe) {}
-		Mono<TransactionResult> result = couchbaseClientFactory.getCluster().reactive().transactions().run(ctx -> {
-			ReactiveCouchbaseResourceHolder resourceHolder = new ReactiveCouchbaseResourceHolder(AttemptContextReactiveAccessor.getCore(ctx));
-			Mono<TransactionSynchronizationManager> sync = TransactionContextManager.currentContext()
-					.map(TransactionSynchronizationManager::new).flatMap(synchronizationManager -> {
-						synchronizationManager.bindResource(reactiveCouchbaseClientFactory.getCluster().block(), resourceHolder);
-						prepareSynchronization(synchronizationManager, null, new CouchbaseTransactionDefinition());
-						// execute the transaction (insertById, SimulateFailure), insertById() will fetch the ctx from the context
-						return rxCBTmpl.insertById(Person.class).one(person).then(Mono.error(new SimulateFailureException())); // tx
-					});
-			return sync.contextWrite(TransactionContextManager.getOrCreateContext())
-					.contextWrite(TransactionContextManager.getOrCreateContextHolder()).then();
-
-		});
-		assertThrowsCause(TransactionFailedException.class, SimulateFailureException.class, (ignore) -> {
-			result.block();
-			return null;
-		});
->>>>>>> 2458ac77
 		Person pFound = rxCBTmpl.findById(Person.class).one(person.getId().toString()).block();
 		assertNull(pFound, "insert should have been rolled back");
 	}
@@ -364,33 +285,10 @@
 	@Test
 	public void insertTwicePersonCBTransactionsRxTmplRollback() {
 		Person person = new Person(1, "Walter", "White");
-<<<<<<< HEAD
 		Mono<Person> result = rxCBTmpl.insertById(Person.class).one(person) //
 				.flatMap((ppp) -> rxCBTmpl.insertById(Person.class).one(ppp)) //
 				.as(transactionalOperator::transactional);
 		assertThrows(DuplicateKeyException.class, result::block);
-=======
-		//
-		Transactions transactions = this.couchbaseClientFactory.getCluster().transactions();
-		Mono<TransactionResult> result = couchbaseClientFactory.getCluster().reactive().transactions().run(ctx -> {
-
-			ReactiveCouchbaseResourceHolder resourceHolder = new ReactiveCouchbaseResourceHolder(AttemptContextReactiveAccessor.getCore(ctx));
-			Mono<TransactionSynchronizationManager> sync = TransactionContextManager.currentContext()
-					.map(TransactionSynchronizationManager::new).flatMap(synchronizationManager -> {
-						synchronizationManager.bindResource(reactiveCouchbaseClientFactory.getCluster().block(), resourceHolder);
-						prepareSynchronization(synchronizationManager, null, new CouchbaseTransactionDefinition());
-						return rxCBTmpl.insertById(Person.class).one(person) //
-								.flatMap((ppp) -> rxCBTmpl.insertById(Person.class).one(ppp)) //
-								.then(Mono.just(synchronizationManager)); // tx
-					});
-			return sync.contextWrite(TransactionContextManager.getOrCreateContext())
-					.contextWrite(TransactionContextManager.getOrCreateContextHolder()).then();
-		});
-		assertThrowsCause(TransactionFailedException.class, DuplicateKeyException.class, (ignore) -> {
-			result.block();
-			return null;
-		});
->>>>>>> 2458ac77
 		Person pFound = rxCBTmpl.findById(Person.class).one(person.getId().toString()).block();
 		assertNull(pFound, "insert should have been rolled back");
 	}
@@ -405,30 +303,7 @@
 		Person person = new Person(1, "Walter", "White");
 		Person switchedPerson = new Person(1, "Dave", "Reynolds");
 		AtomicInteger tryCount = new AtomicInteger(0);
-<<<<<<< HEAD
 		cbTmpl.insertById(Person.class).one(person);
-=======
-		Mono<TransactionResult> result = couchbaseClientFactory.getCluster().reactive().transactions().run(ctx -> {
-			ReactiveCouchbaseResourceHolder resourceHolder = new ReactiveCouchbaseResourceHolder(AttemptContextReactiveAccessor.getCore(ctx));
-			Mono<TransactionSynchronizationManager> sync = TransactionContextManager.currentContext()
-					.map(TransactionSynchronizationManager::new).flatMap(synchronizationManager -> {
-						synchronizationManager.bindResource(reactiveCouchbaseClientFactory.getCluster().block(), resourceHolder);
-						prepareSynchronization(synchronizationManager, null, new CouchbaseTransactionDefinition());
-						return rxCBTmpl.findById(Person.class).one(person.getId().toString()) //
-								.flatMap((ppp) -> {
-									tryCount.getAndIncrement();
-									System.err.println("===== ATTEMPT : " + tryCount.get() + " =====");
-									return Mono.just(ppp);
-								})//
-								.flatMap((ppp) -> rxCBTmpl.replaceById(Person.class).one(ppp)) //
-								.then(Mono.just(synchronizationManager)); // tx
-					});
-			return sync.contextWrite(TransactionContextManager.getOrCreateContext())
-					.contextWrite(TransactionContextManager.getOrCreateContextHolder()).then();
-		});
-
-		result.block();
->>>>>>> 2458ac77
 
 		for (int i = 0; i < 50; i++) { // the transaction sometimes succeeds on the first try
 			ReplaceLoopThread t = new ReplaceLoopThread(switchedPerson);
@@ -462,14 +337,9 @@
 			ReplaceLoopThread t = new ReplaceLoopThread(switchedPerson);
 			t.start();
 			tryCount.set(0);
-<<<<<<< HEAD
 			ReactiveTransactionsWrapper reactiveTransactionsWrapper = new ReactiveTransactionsWrapper(
 					reactiveCouchbaseClientFactory);
 			Mono<TransactionResult> result = reactiveTransactionsWrapper.run(ctx -> {
-=======
-			TransactionsWrapper transactionsWrapper = new TransactionsWrapper(reactiveCouchbaseClientFactory);
-			Mono<TransactionResult> result = transactionsWrapper.reactive(ctx -> {
->>>>>>> 2458ac77
 				System.err.println("try: " + tryCount.incrementAndGet());
 				return rxCBTmpl.findById(Person.class).one(person.getId().toString()) //
 						.flatMap((ppp) -> rxCBTmpl.replaceById(Person.class).one(ppp)).then();
@@ -497,23 +367,12 @@
 		AtomicInteger tryCount = new AtomicInteger(0);
 		cbTmpl.insertById(Person.class).one(person);
 
-<<<<<<< HEAD
 		for (int i = 0; i < 50; i++) { // the transaction sometimes succeeds on the first try
 			ReplaceLoopThread t = new ReplaceLoopThread(switchedPerson);
 			t.start();
 			tryCount.set(0);
 			Person p = personService.declarativeFindReplacePersonCallback(switchedPerson, tryCount);
 			t.setStopFlag();
-=======
-		for (int i = 0; i < 10; i++) { // the transaction sometimes succeeds on the first try
-			AtomicBoolean stop = new AtomicBoolean(false);
-			Thread t = new ReplaceLoopThread(stop, switchedPerson);
-			t.start();
-			tryCount.set(0);
-
-			Person p = personService.declarativeFindReplacePersonCallback(switchedPerson, tryCount);
-			stop.set(true);
->>>>>>> 2458ac77
 			if (tryCount.get() > 1) {
 				break;
 			}
@@ -521,10 +380,6 @@
 		Person pFound = rxCBTmpl.findById(Person.class).one(person.getId().toString()).block();
 		assertEquals(switchedPerson.getFirstname(), pFound.getFirstname(), "should have been switched");
 		assertTrue(tryCount.get() > 1, "should have been more than one try. tries: " + tryCount.get());
-<<<<<<< HEAD
-=======
-
->>>>>>> 2458ac77
 	}
 
 	/**
@@ -537,7 +392,6 @@
 		Person switchedPerson = new Person(1, "Dave", "Reynolds");
 		cbTmpl.insertById(Person.class).one(person);
 		AtomicInteger tryCount = new AtomicInteger(0);
-<<<<<<< HEAD
 		for (int i = 0; i < 50; i++) { // the transaction sometimes succeeds on the first try
 			ReplaceLoopThread t = new ReplaceLoopThread(switchedPerson);
 			t.start();
@@ -554,24 +408,6 @@
 			if (tryCount.get() > 1) {
 				break;
 			}
-=======
-		for (int i = 0; i < 10; i++) { // the transaction sometimes succeeds on the first try
-			AtomicBoolean stop = new AtomicBoolean(false);
-			Thread t = new ReplaceLoopThread(stop, switchedPerson);
-			t.start();
-			tryCount.set(0);
-			for (;;) {
-				Person res = personService.declarativeFindReplacePersonReactive(switchedPerson, tryCount)
-						.onErrorResume(RetryTransactionException.class, (thrown) -> Mono.empty()).block();
-				if (res != null)
-					break;
-			}
-			stop.set(true);
-			if (tryCount.get() > 1) {
-				break;
-			}
-
->>>>>>> 2458ac77
 		}
 		Person pFound = rxCBTmpl.findById(Person.class).one(person.getId().toString()).block();
 		assertEquals(switchedPerson.getFirstname(), pFound.getFirstname(), "should have been switched");
@@ -589,22 +425,12 @@
 		cbTmpl.insertById(Person.class).one(person);
 		AtomicInteger tryCount = new AtomicInteger(0);
 
-<<<<<<< HEAD
 		for (int i = 0; i < 50; i++) { // the transaction sometimes succeeds on the first try
 			ReplaceLoopThread t = new ReplaceLoopThread(switchedPerson);
 			t.start();
 			tryCount.set(0);
 			Person p = personService.declarativeFindReplacePerson(person, tryCount);
 			t.setStopFlag();
-=======
-		for (int i = 0; i < 10; i++) { // the transaction sometimes succeeds on the first try
-			AtomicBoolean stop = new AtomicBoolean(false);
-			Thread t = new ReplaceLoopThread(stop, switchedPerson);
-			t.start();
-			tryCount.set(0);
-			Person p = personService.declarativeFindReplacePerson(person, tryCount);
-			stop.set(true);
->>>>>>> 2458ac77
 			if (tryCount.get() > 1) {
 				break;
 			}
@@ -613,7 +439,6 @@
 		System.out.println("pFound: " + pFound);
 		assertEquals(switchedPerson.getFirstname(), pFound.getFirstname(), "should have been switched");
 		assertTrue(tryCount.get() > 1, "should have been more than one try. tries: " + tryCount.get());
-<<<<<<< HEAD
 	}
 
 	@Test
@@ -773,8 +598,6 @@
 		for (Object o : docs) {
 			assertEquals(o, person, "Should have found " + person);
 		}
-=======
->>>>>>> 2458ac77
 	}
 
 	private class ReplaceLoopThread extends Thread {
@@ -782,12 +605,7 @@
 		Person person;
 		int maxIterations = 100;
 
-<<<<<<< HEAD
 		public ReplaceLoopThread(Person person, int... iterations) {
-=======
-		public ReplaceLoopThread(AtomicBoolean stop, Person person, int... iterations) {
-			this.stop = stop;
->>>>>>> 2458ac77
 			this.person = person;
 			if (iterations != null && iterations.length == 1) {
 				this.maxIterations = iterations[0];
@@ -809,200 +627,12 @@
 			}
 
 		}
-<<<<<<< HEAD
 
 		public void setStopFlag() {
 			stop.set(true);
 		}
 	}
 
-=======
-	}
-
-	@Test
-	public void replacePersonCBTransactionsRxTmplRollback() {
-		Person person = new Person(1, "Walter", "White");
-		String newName = "Walt";
-		rxCBTmpl.insertById(Person.class).one(person).block();
-
-		Mono<TransactionResult> result = reactiveCouchbaseClientFactory.getCluster().block().reactive().transactions()
-				.run(ctx -> {
-					// can we take the ReactiveTransactionAttemptContext ctx and save it in the context?
-					// how we get from non-reactive to reactive?
-					ReactiveCouchbaseResourceHolder resourceHolder = new ReactiveCouchbaseResourceHolder(AttemptContextReactiveAccessor.getCore(ctx));
-
-					assertEquals(reactiveCouchbaseClientFactory.getCluster().block(), couchbaseClientFactory.getCluster());
-					// I think this needs to happen within the couchbaseClientFactory.getCluster().reactive().transactions().run()
-					// call - or equivalent.
-					// this currentContext() call is going to create a new ctx, and store the acr. Will it get used in
-					// syncFlatMap()
-					// below? Should the ctx be created in the above call to
-					// couchbaseClientFactory.getCluster().reactive().transactions().run()?
-					// How does this work in savePerson etc?
-					// is there means for just getting the currentContext() without creating it?
-					return TransactionContextManager.currentContext().map(TransactionSynchronizationManager::new)
-							.flatMap(synchronizationManager -> {
-								// is this the correct sync Manager??
-								synchronizationManager.bindResource(reactiveCouchbaseClientFactory.getCluster().block(),
-										resourceHolder);
-								prepareSynchronization(synchronizationManager, null, new CouchbaseTransactionDefinition());
-								return rxCBTmpl.findById(Person.class).one(person.getId().toString());
-							}) // need to get the TSM context in the one() calls.
-							.flatMap(pp -> rxCBTmpl.replaceById(Person.class).one(pp.withFirstName(newName))).then(Mono.empty());
-				}).contextWrite(TransactionContextManager.getOrCreateContext())
-				.contextWrite(TransactionContextManager.getOrCreateContextHolder());
-
-		result.block();
-		Person pFound = rxCBTmpl.findById(Person.class).one(person.getId().toString()).block();
-		System.err.println(pFound);
-		assertEquals(newName, pFound.getFirstname());
-	}
-
-	@Test
-	public void deletePersonCBTransactionsRxTmpl() {
-		Person person = new Person(1, "Walter", "White");
-		remove(cbTmpl, cName, person.getId().toString());
-		rxCBTmpl.insertById(Person.class).inCollection(cName).one(person).block();
-
-		TransactionsWrapper transactionsWrapper = new TransactionsWrapper(reactiveCouchbaseClientFactory);
-		Mono<TransactionResult> result = transactionsWrapper.run(ctx -> { // get the ctx
-			return rxCBTmpl.removeById(Person.class).inCollection(cName).oneEntity(person).then();
-		});
-		result.block();
-		Person pFound = rxCBTmpl.findById(Person.class).inCollection(cName).one(person.getId().toString()).block();
-		assertNull(pFound, "Should not have found " + pFound);
-	}
-
-	@Test
-	public void deletePersonCBTransactionsRxTmplFail() {
-		Person person = new Person(1, "Walter", "White");
-		remove(cbTmpl, cName, person.getId().toString());
-		cbTmpl.insertById(Person.class).inCollection(cName).one(person);
-
-		TransactionsWrapper transactionsWrapper = new TransactionsWrapper(reactiveCouchbaseClientFactory);
-		Mono<TransactionResult> result = transactionsWrapper.run(ctx -> { // get the ctx
-			return rxCBTmpl.removeById(Person.class).inCollection(cName).oneEntity(person)
-					.then(rxCBTmpl.removeById(Person.class).inCollection(cName).oneEntity(person)).then();
-		});
-		assertThrowsWithCause(result::block, TransactionFailedException.class, DataRetrievalFailureException.class);
-		Person pFound = cbTmpl.findById(Person.class).inCollection(cName).one(person.getId().toString());
-		assertEquals(pFound, person, "Should have found " + person);
-	}
-
-	// RxRepo ////////////////////////////////////////////////////////////////////////////////////////////
-
-	@Test
-	public void deletePersonCBTransactionsRxRepo() {
-		Person person = new Person(1, "Walter", "White");
-		remove(cbTmpl, cName, person.getId().toString());
-		rxRepo.withCollection(cName).save(person).block();
-
-		TransactionsWrapper transactionsWrapper = new TransactionsWrapper(reactiveCouchbaseClientFactory);
-		Mono<TransactionResult> result = transactionsWrapper.run(ctx -> { // get the ctx
-			return rxRepo.withCollection(cName).delete(person).then();
-		});
-		result.block();
-		Person pFound = cbTmpl.findById(Person.class).inCollection(cName).one(person.getId().toString());
-		assertNull(pFound, "Should not have found " + pFound);
-	}
-
-	@Test
-	public void deletePersonCBTransactionsRxRepoFail() {
-		Person person = new Person(1, "Walter", "White");
-		remove(cbTmpl, cName, person.getId().toString());
-		rxRepo.withCollection(cName).save(person).block();
-
-		TransactionsWrapper transactionsWrapper = new TransactionsWrapper(reactiveCouchbaseClientFactory);
-		Mono<TransactionResult> result = transactionsWrapper.run(ctx -> { // get the ctx
-			return rxRepo.withCollection(cName).delete(person).then(rxRepo.withCollection(cName).delete(person)).then();
-		});
-		assertThrowsWithCause(result::block, TransactionFailedException.class, DataRetrievalFailureException.class);
-		Person pFound = cbTmpl.findById(Person.class).inCollection(cName).one(person.getId().toString());
-		assertEquals(pFound, person, "Should have found " + person);
-	}
-
-	@Test
-	public void findPersonCBTransactions() {
-		Person person = new Person(1, "Walter", "White");
-		remove(cbTmpl, cName, person.getId().toString());
-		cbTmpl.insertById(Person.class).inScope(sName).inCollection(cName).one(person);
-		List<Object> docs = new LinkedList<>();
-		Query q = Query.query(QueryCriteria.where("meta().id").eq(person.getId()));
-		TransactionsWrapper transactionsWrapper = new TransactionsWrapper(reactiveCouchbaseClientFactory);
-		Mono<TransactionResult> result = transactionsWrapper.run(ctx -> rxCBTmpl.findByQuery(Person.class).inScope(sName)
-				.inCollection(cName).matching(q).withConsistency(REQUEST_PLUS).one().doOnSuccess(doc -> docs.add(doc)));
-		result.block();
-		assertFalse(docs.isEmpty(), "Should have found " + person);
-		for (Object o : docs) {
-			assertEquals(o, person, "Should have found " + person);
-		}
-	}
-
-	@Test
-	public void insertPersonRbCBTransactions() {
-		Person person = new Person(1, "Walter", "White");
-		remove(cbTmpl, cName, person.getId().toString());
-
-		TransactionsWrapper transactionsWrapper = new TransactionsWrapper(reactiveCouchbaseClientFactory);
-		Mono<TransactionResult> result = transactionsWrapper.run(ctx -> rxCBTmpl.insertById(Person.class).inScope(sName)
-				.inCollection(cName).one(person).<Person> flatMap(it -> Mono.error(new SimulateFailureException())));
-		try {
-			result.block();
-		} catch (TransactionFailedException e) {
-			if (e.getCause() instanceof SimulateFailureException) {
-				Person pFound = cbTmpl.findById(Person.class).inCollection(cName).one(person.getId().toString());
-				assertNull(pFound, "Should not have found " + pFound);
-				return;
-			} else {
-				e.printStackTrace();
-			}
-		}
-		throw new RuntimeException("Should have been a TransactionFailedException exception with a cause of PoofException");
-	}
-
-	@Test
-	public void replacePersonRbCBTransactions() {
-		Person person = new Person(1, "Walter", "White");
-		remove(cbTmpl, cName, person.getId().toString());
-		cbTmpl.insertById(Person.class).inScope(sName).inCollection(cName).one(person);
-		TransactionsWrapper transactionsWrapper = new TransactionsWrapper(reactiveCouchbaseClientFactory);
-		Mono<TransactionResult> result = transactionsWrapper.run(ctx -> rxCBTmpl.findById(Person.class).inScope(sName)
-				.inCollection(cName).one(person.getId().toString()).flatMap(pFound -> rxCBTmpl.replaceById(Person.class)
-						.inScope(sName).inCollection(cName).one(pFound.withFirstName("Walt")))
-				.<Person> flatMap(it -> Mono.error(new SimulateFailureException())));
-		try {
-			result.block();
-		} catch (TransactionFailedException e) {
-			if (e.getCause() instanceof SimulateFailureException) {
-				Person pFound = cbTmpl.findById(Person.class).inScope(sName).inCollection(cName).one(person.getId().toString());
-				assertEquals(person, pFound, "Should have found " + person);
-				return;
-			} else {
-				e.printStackTrace();
-			}
-		}
-		throw new RuntimeException("Should have been a TransactionFailedException exception with a cause of PoofException");
-	}
-
-	@Test
-	public void findPersonSpringTransactions() {
-		Person person = new Person(1, "Walter", "White");
-		remove(cbTmpl, cName, person.getId().toString());
-		cbTmpl.insertById(Person.class).inScope(sName).inCollection(cName).one(person);
-		// sleepMs(1000);
-		List<Object> docs = new LinkedList<>();
-		Query q = Query.query(QueryCriteria.where("meta().id").eq(person.getId()));
-		TransactionsWrapper transactionsWrapper = new TransactionsWrapper(reactiveCouchbaseClientFactory);
-		Mono<TransactionResult> result = transactionsWrapper.run(ctx -> rxCBTmpl.findByQuery(Person.class).inScope(sName)
-				.inCollection(cName).matching(q).one().doOnSuccess(r -> docs.add(r)));
-		result.block();
-		assertFalse(docs.isEmpty(), "Should have found " + person);
-		for (Object o : docs) {
-			assertEquals(o, person, "Should have found " + person);
-		}
-	}
-
->>>>>>> 2458ac77
 	void remove(Collection col, String id) {
 		remove(col.reactive(), id);
 	}
@@ -1030,39 +660,8 @@
 		}
 	}
 
-<<<<<<< HEAD
 	private <T> Mono<T> throwSimulatedFailure(T p) {
 		throw new SimulateFailureException();
-=======
-	private static void prepareSynchronization(TransactionSynchronizationManager synchronizationManager,
-											   ReactiveTransaction status, TransactionDefinition definition) {
-
-		// if (status.isNewSynchronization()) {
-		synchronizationManager.setActualTransactionActive(false /*status.hasTransaction()*/);
-		synchronizationManager.setCurrentTransactionIsolationLevel(
-				definition.getIsolationLevel() != TransactionDefinition.ISOLATION_DEFAULT ? definition.getIsolationLevel()
-						: null);
-		synchronizationManager.setCurrentTransactionReadOnly(definition.isReadOnly());
-		synchronizationManager.setCurrentTransactionName(definition.getName());
-		synchronizationManager.initSynchronization();
-		// }
-	}
-
-	void assertThrowsCause(Class<?> exceptionClass, Class<?> causeClass, Function<?, ?> function) {
-		try {
-			function.apply(null);
-		} catch (Throwable tfe) {
-			System.err.println("Exception: " + tfe + " causedBy: " + tfe.getCause());
-			if (tfe.getClass().isAssignableFrom(exceptionClass)) {
-				if (tfe.getCause() != null && tfe.getCause().getClass().isAssignableFrom(causeClass)) {
-					System.err.println("thrown exception was: " + tfe + " cause: " + tfe.getCause());
-					return;
-				}
-			}
-			throw new RuntimeException("expected " + exceptionClass + " with cause " + causeClass + " but got " + tfe);
-		}
-		throw new RuntimeException("expected " + exceptionClass + " with cause " + causeClass + " nothing was thrown");
->>>>>>> 2458ac77
 	}
 
 	@Data
@@ -1127,13 +726,7 @@
 	@Service
 	@Component
 	@EnableTransactionManagement
-<<<<<<< HEAD
 	static class PersonService {
-=======
-	static
-			// @Transactional(transactionManager = BeanNames.COUCHBASE_TRANSACTION_MANAGER)
-	class PersonService {
->>>>>>> 2458ac77
 
 		final CouchbaseOperations personOperations;
 		final CouchbaseSimpleCallbackTransactionManager manager; // final ReactiveCouchbaseTransactionManager manager;
@@ -1141,11 +734,7 @@
 		final ReactiveCouchbaseTransactionManager managerRx;
 
 		public PersonService(CouchbaseOperations ops, CouchbaseSimpleCallbackTransactionManager mgr,
-<<<<<<< HEAD
-				ReactiveCouchbaseOperations opsRx, ReactiveCouchbaseTransactionManager mgrRx) {
-=======
 							 ReactiveCouchbaseOperations opsRx, ReactiveCouchbaseTransactionManager mgrRx) {
->>>>>>> 2458ac77
 			personOperations = ops;
 			manager = mgr;
 			System.err.println("operations cluster  : " + personOperations.getCouchbaseClientFactory().getCluster());
@@ -1230,17 +819,6 @@
 			return personOperations.insertById(Person.class).one(person);
 		}
 
-<<<<<<< HEAD
-=======
-		public Person savePersonBlocking(Person person) {
-			if (1 == 1)
-				throw new RuntimeException("not implemented");
-			assertInAnnotationTransaction(true);
-			return personOperations.insertById(Person.class).one(person);
-
-		}
-
->>>>>>> 2458ac77
 		@Transactional(transactionManager = BeanNames.COUCHBASE_SIMPLE_CALLBACK_TRANSACTION_MANAGER)
 		public Person declarativeSavePersonErrors(Person person) {
 			assertInAnnotationTransaction(true);
@@ -1249,11 +827,6 @@
 			return p;
 		}
 
-<<<<<<< HEAD
-=======
-		@Autowired CouchbaseSimpleCallbackTransactionManager callbackTm;
-
->>>>>>> 2458ac77
 		/**
 		 * to execute while ThreadReplaceloop() is running should force a retry
 		 *
@@ -1264,14 +837,6 @@
 		public Person declarativeFindReplacePersonCallback(Person person, AtomicInteger tryCount) {
 			assertInAnnotationTransaction(true);
 			System.err.println("declarativeFindReplacePersonCallback try: " + tryCount.incrementAndGet());
-<<<<<<< HEAD
-=======
-			// System.err.println("declarativeFindReplacePersonCallback cluster : "
-			// + callbackTm.template().getCouchbaseClientFactory().getCluster().block());
-			// System.err.println("declarativeFindReplacePersonCallback resourceHolder : "
-			// + org.springframework.transaction.support.TransactionSynchronizationManager
-			// .getResource(callbackTm.template().getCouchbaseClientFactory().getCluster().block()));
->>>>>>> 2458ac77
 			Person p = personOperations.findById(Person.class).one(person.getId().toString());
 			return personOperations.replaceById(Person.class).one(p.withFirstName(person.getFirstname()));
 		}
